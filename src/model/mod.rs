mod constants;
mod data_processing;
mod decay;
mod recalc_helpers;
pub mod structures;

<<<<<<< HEAD
use crate::api::api_structs::{Game, Match, MatchRatingStats, MatchScore, Player, RatingAdjustment};
use crate::model::decay::{is_decay_possible, DecayTracker};
use crate::model::structures::match_cost::MatchCost;
use crate::model::structures::mode::Mode;
use crate::model::structures::player_rating::PlayerRating;
use crate::model::structures::rating_calculation_result::RatingCalculationResult;
use crate::model::structures::team_type::TeamType;
use crate::utils::progress_utils::progress_bar;
use chrono::Utc;
use openskill::model::model::Model;
use openskill::model::plackett_luce::PlackettLuce;
use openskill::rating::{default_gamma, Rating};
use statrs::distribution::{ContinuousCDF, Normal};
use statrs::statistics::Statistics;
=======
use crate::{
    api::api_structs::{Game, Match, MatchRatingStats, Player, RatingAdjustment},
    model::structures::{
        match_cost::MatchCost, mode::Mode, player_rating::PlayerRating,
        rating_calculation_result::RatingCalculationResult
    },
    utils::progress_utils::progress_bar
};
use openskill::{
    model::plackett_luce::PlackettLuce,
    rating::{default_gamma, Rating}
};
use statrs::{
    distribution::{ContinuousCDF, Normal},
    statistics::Statistics
};
>>>>>>> edd53ad7
use std::collections::{HashMap, HashSet};

pub fn create_model() -> PlackettLuce {
    PlackettLuce::new(constants::BETA, constants::KAPPA, default_gamma)
}

// Rating generation

pub fn create_initial_ratings(matches: &Vec<Match>, players: &Vec<Player>) -> Vec<PlayerRating> {
    // The first step in the rating algorithm. Generate ratings from known ranks.

    // A fast lookup used for understanding who has default ratings created at this time.
    let mut stored_lookup_log: HashSet<(i32, Mode)> = HashSet::new();
    let mut ratings: Vec<PlayerRating> = Vec::new();
    let bar = progress_bar(matches.len() as u64);

    // Map the osu ids for fast lookup
    let mut player_hashmap: HashMap<i32, Player> = HashMap::new();

    for player in players {
        player_hashmap.entry(player.id).or_insert(player.clone());
    }

    for m in matches {
        for game in &m.games {
            let mode = game.play_mode;

            for score in &game.match_scores {
                // Check if the player_id and enum_mode combination is already in created_ratings
                if stored_lookup_log.contains(&(score.player_id, mode)) {
                    // We've already initialized this player.
                    continue;
                }

                // Create ratings using the earliest known rank
                let player = player_hashmap
                    .get(&score.player_id)
                    .expect("Player should be present in the hashmap.");
                let rank: Option<i32> = match mode {
                    Mode::Osu => player.earliest_osu_global_rank.or(player.rank_standard),
                    Mode::Taiko => player.earliest_taiko_global_rank.or(player.rank_taiko),
                    Mode::Catch => player.earliest_catch_global_rank.or(player.rank_catch),
                    Mode::Mania => player.earliest_mania_global_rank.or(player.rank_mania),
                };

                let mu;
                let sigma;
                match rank {
                    Some(rank) => {
                        // Player has a valid identified rank (either the earliest known
                        // rank, or their current rank)
                        mu = mu_for_rank(rank);
                        sigma = constants::SIGMA;
                    }
                    None => {
                        // Player may be restricted / we cannot get hold of their rank info. Use default.
                        mu = constants::MU;
                        sigma = constants::SIGMA;
                    }
                }

                let rating = Rating::new(mu, sigma);
                let player_rating = PlayerRating {
                    player_id: score.player_id,
                    mode,
                    rating,
                };
                ratings.push(player_rating);

                stored_lookup_log.insert((score.player_id, mode));
            }
        }

        bar.inc(1);
    }

    ratings
}
/// Calculates a vector of initial ratings based on match cost,
/// returns the new ratings
pub fn calc_ratings(
<<<<<<< HEAD
    initial_ratings: &Vec<PlayerRating>,
    country_mapping: &HashMap<i32, String>,
    matches: &Vec<Match>,
    model: &PlackettLuce,
=======
    initial_ratings: Vec<PlayerRating>,
    matches: Vec<Match>,
    model: PlackettLuce
>>>>>>> edd53ad7
) -> RatingCalculationResult {
    // Key = (player_id, mode as i32)
    // Value = Associated PlayerRating (if available)
    let mut ratings_hash: HashMap<(i32, Mode), PlayerRating> = HashMap::new();
    // Key = match_id
    // Value = Vec of MatchRatingStats per match
    let mut rating_stats_hash: HashMap<i32, Vec<MatchRatingStats>> = HashMap::new();
    // Key = player_id
    // Value = Vec of RatingAdjustments per player
    let mut rating_adjustments_hash: HashMap<i32, Vec<RatingAdjustment>> = HashMap::new();

    // Vector of match ratings to return
    let mut rating_stats: Vec<MatchRatingStats> = Vec::new();
    // Vector of adjustments to return
    let mut adjustments: Vec<RatingAdjustment> = Vec::new();

    // Insert every given player into initial ratings
    for r in initial_ratings {
        ratings_hash.insert((r.player_id, r.mode), r.clone());
    }
    // Create a decay tracker to run decay adjustments
    let mut decay_tracker = DecayTracker::new();
    // Create a progress bar for match processing
    let bar = progress_bar(matches.len() as u64);

    for curr_match in matches {
        // Skip any match where expected ruleset of games doesn't match the declared one
        if curr_match
            .games
            .iter()
            .any(|game| game.play_mode != curr_match.mode)
        {
            continue;
        }
        // Obtain all player match costs
        // Skip the match if there are no valid match costs
        let mut match_costs = match match_costs(&curr_match.games) {
            Some(mc) => mc,
            None => continue,
        };
        // Start time of the match
        // Skip the match if not defined
        let start_time = match curr_match.start_time {
            Some(t) => t,
            None => continue,
        };
        // Collection of match ratings
        // Key = player_id
        // Value = MatchRatingStats
        let mut stats: HashMap<i32, MatchRatingStats> = HashMap::new();

        let mut to_rate = vec![];

        for match_cost in &match_costs {
            // If user has no prior activity, store the first one
            if let None = decay_tracker.get_activity(match_cost.player_id, curr_match.mode) {
                decay_tracker.record_activity(match_cost.player_id, curr_match.mode, start_time);
            }

            // Get user's current rating
            let mut rating_prior =
                match ratings_hash.get_mut(&(match_cost.player_id, curr_match.mode)) {
                    None => panic!("No rating found?"),
                    Some(rate) => rate.clone(),
                };
            // If decay is possible, apply it to rating_prior
            if is_decay_possible(rating_prior.rating.mu) {
                let adjustment = decay_tracker.decay(
                    match_cost.player_id,
                    curr_match.mode,
                    rating_prior.rating.mu,
                    rating_prior.rating.sigma,
                    start_time,
                );
                match adjustment {
                    Some(mut adj) => {
                        rating_prior.rating.mu = adj[adj.len() - 1].rating_after;
                        rating_prior.rating.sigma = adj[adj.len() - 1].volatility_after;
                        // Save all rating adjustments for graph displays in the front end
                        rating_adjustments_hash.entry(match_cost.player_id)
                            .and_modify(|a| a.append(&mut adj))
                            .or_insert(adj);
                    }
                    None => (),
                }
            }
            to_rate.push(rating_prior.clone());

            let prior_mu = rating_prior.rating.mu;
            // Updating rank for tracking
            ratings_hash
                .entry((match_cost.player_id, curr_match.mode))
                .and_modify(|f| f.rating.mu = prior_mu);
            // REQ: get user's rankings from somewhere

            // Count all games with H2H vs non-H2H team types
            let mut team_based_count = 0;
            let mut single_count = 0;

            for game in &curr_match.games {
                if game.team_type == TeamType::HeadToHead {
                    single_count += 1;
                } else {
                    team_based_count += 1;
                }
            }
            let team_based = team_based_count > single_count;

            let mut teammate_ratings: Option<Vec<_>> = None;
            let mut opponent_ratings: Option<Vec<_>> = None;

            if team_based {
                // Get user's team ID
                let mut curr_player_team = 1;
                // Find first Game in the Match where the player exists
                for game in &curr_match.games {
                    let game_with_player = game.match_scores
                        .iter()
                        .find(|x| x.player_id == rating_prior.player_id);
                    match game_with_player {
                        Some(g) => {
                            curr_player_team = g.team;
                            break;
                        },
                        None => continue,
                    }
                }

                // Get IDs of all users in player's team and the opposite team
                let (mut teammate_list, mut opponent_list):
                    (Vec<MatchScore>, Vec<MatchScore>) = curr_match
                    .games
                    .iter()
                    .map(|f| f.match_scores.clone())
                    .flatten()
                    .partition(|score| score.team == curr_player_team);

                let mut teammate_list: Vec<i32> = teammate_list
                    .iter()
                    .map(|player| player.player_id)
                    .collect();

                let mut opponent_list: Vec<i32> = opponent_list
                    .iter()
                    .map(|player| player.player_id)
                    .collect();

                teammate_list.sort();
                teammate_list.dedup();
                opponent_list.sort();
                opponent_list.dedup();

                // Get teammate and opponent ratings
                let mut teammates: Vec<f64> = Vec::new();
                let mut opponents: Vec<f64> = Vec::new();

                push_team_rating(&mut ratings_hash, curr_match, teammate_list, &mut teammates);
                push_team_rating(&mut ratings_hash, curr_match, opponent_list, &mut opponents);

                if teammates.len() > 0 {
                    teammate_ratings = Some(teammates);
                }

                if opponents.len() > 0 {
                    opponent_ratings = Some(opponents);
                }
            }
            // Get average ratings of both teams
            let average_t_rating = average_rating(teammate_ratings);
            let average_o_rating = average_rating(opponent_ratings);
            // Record currently processed match
            // Uses start_time as end_time can be null (issue on osu-web side)
            decay_tracker.record_activity(rating_prior.player_id, curr_match.mode, start_time);

            let global_rank_before = get_global_rank(&rating_prior.rating.mu, &rating_prior.player_id, &initial_ratings);
            let country_rank_before = get_country_rank(&rating_prior.rating.mu, &rating_prior.player_id, &country_mapping, &initial_ratings);
            let percentile_before = get_percentile(global_rank_before, initial_ratings.len() as i32);

            let adjustment = MatchRatingStats {
                player_id: rating_prior.player_id,
                match_id: curr_match.match_id as i32,
                match_cost: match_cost.match_cost,
                rating_before: rating_prior.rating.mu,
                rating_after: 0.0,
                rating_change: 0.0,
                volatility_before: rating_prior.rating.sigma,
                volatility_after: 0.0,
                volatility_change: 0.0,
                global_rank_before,
                global_rank_after: 0,
                global_rank_change: 0,
                country_rank_before,
                country_rank_after: 0,
                country_rank_change: 0,
                percentile_before,
                percentile_after: 0.0,
                percentile_change: 0.0,
                average_teammate_rating: average_t_rating,
                average_opponent_rating: average_o_rating,
            };

            stats.insert(rating_prior.player_id, adjustment);
        }
        // Sort rated players and their matchcosts by player IDs for correct mappings
        to_rate.sort_by(|x, y| x.player_id.cmp(&y.player_id));
        match_costs.sort_by(|x,y| x.player_id.cmp(&y.player_id));

        // Variable names are used according to the function signature for easier referencing

        // Model ratings require a vector of teams to be passed, but matches are considered as FFA
        // so we need to consider every player as a one-man team
        let teams: Vec<Vec<Rating>> = to_rate
            .iter()
            .map(|player| vec![player.rating.clone()])
            .collect();
        // Match costs are floats, but since we only need their order,
        // mapping them this way with precision loss should be fine
        let ranks: Vec<usize> = match_costs
            .iter()
            .map(|mc| (mc.match_cost * 1000.0) as usize)
            .rev()
            .collect();
        let model_rating = model.rate(teams, ranks);
        // Apply resulting ratings to the players
        let flattened_ratings: Vec<Rating> = model_rating
            .into_iter()
            .flatten()
            .collect();
        for (idx, player) in to_rate.iter_mut().enumerate() {
            player.rating = flattened_ratings[idx].clone();
        }

        for rating in to_rate {
            ratings_hash.entry((rating.player_id, rating.mode)).and_modify(|mut f| *f = rating);
        }
        

        for mc in match_costs {
            let curr_id = mc.player_id;
            let key = (mc.player_id, curr_match.mode);
            let new_rating = ratings_hash.get_mut(&key).unwrap();

            if new_rating.rating.mu < 100.0 {
                new_rating.rating.mu = 100.0;
            }


            let global_rank_after = get_global_rank(&new_rating.rating.mu, &new_rating.player_id, &initial_ratings);
            let country_rank_after = get_country_rank(&new_rating.rating.mu, &new_rating.player_id, &country_mapping, &initial_ratings);
            let percentile_after = get_percentile(global_rank_after, initial_ratings.len() as i32);

            // get new global/country ranks and percentiles
            stats.entry(curr_id).and_modify(|f| {
                f.rating_after = new_rating.rating.mu;
                f.volatility_after = new_rating.rating.sigma;
                f.country_rank_after = country_rank_after;
                f.global_rank_after = global_rank_after;
                f.percentile_after = percentile_after;
                f.rating_change = f.rating_after - f.rating_before;
                f.volatility_change = f.volatility_after - f.volatility_before;
                f.global_rank_change = f.global_rank_after - f.global_rank_before;
                f.country_rank_change = f.country_rank_after - f.country_rank_before;
                f.percentile_change = f.percentile_after - f.percentile_before;
            });
        }
        rating_stats.extend(stats.into_values());
        bar.inc(1);
    }

    let bar = progress_bar(ratings_hash.len() as u64);

    for ((player_id, gamemode), rating) in &mut ratings_hash {
        let curr_rating = rating;

        let mu = curr_rating.rating.mu;
        let sigma = curr_rating.rating.sigma;

        if is_decay_possible(mu) {
            // As all matches prior are processed, we can use current time to apply decay
            let curr_time = Utc::now();
            let decays = match decay_tracker
                .decay(*player_id, *gamemode, mu, sigma, curr_time.into()) {
                Some(adj) => {
                    rating_adjustments_hash.entry(*player_id)
                        .and_modify(|a| a.extend(adj.clone().into_iter()));
                    Some(adj)
                },
                None => None,
            };

            // If decays exist, apply them
            if let Some(d) = decays {
                curr_rating.rating.mu = d[d.len() - 1].rating_after;
                curr_rating.rating.sigma = d[d.len() - 1].volatility_after;
            }
        }
        bar.inc(1);
    }

    let mut base_ratings: Vec<PlayerRating> = vec![];

    for (k, v) in ratings_hash {
        base_ratings.push(v.clone());
    }

    RatingCalculationResult {
        base_ratings,
        rating_stats,
        adjustments,
    }
}
fn get_percentile(rank: i32, player_count: i32) -> f64 {
    let res = (rank / player_count) as f64;
    // println!("percentile: {:?}", res);
    res
}

fn get_country_rank(mu: &f64, player_id: &i32, country_mapping: &&HashMap<i32, String>, existing_ratings: &&Vec<PlayerRating>) -> i32 {
    let mut ratings: Vec<f64> = existing_ratings
        .clone()
        .iter()
        .filter(|r| r.player_id != *player_id
            && country_mapping.get(player_id) == country_mapping.get(&r.player_id))
        .map(|r| r.rating.mu).collect();
    ratings.push(*mu);
    ratings.sort_by(|x, y| x.partial_cmp(y).unwrap());
    ratings.reverse();
    for (rank, mu_iter) in ratings.iter().enumerate() {
        if mu == mu_iter {
            return (rank + 1) as i32
        }
    }
    return 0;
}

fn get_global_rank(mu: &f64, player_id: &i32, existing_ratings: &&Vec<PlayerRating>) -> i32 {
    let mut ratings: Vec<f64> = existing_ratings.clone().iter().filter(|r| r.player_id != *player_id).map(|r| r.rating.mu).collect();
    ratings.push(*mu);
    ratings.sort_by(|x, y| x.partial_cmp(y).unwrap());
    ratings.reverse();
    for (rank, mu_iter) in ratings.iter().enumerate() {
        if mu == mu_iter {
            return (rank + 1) as i32
        }
    }
    return 0;
}

fn push_team_rating(ratings_hash: &mut HashMap<(i32, Mode), PlayerRating>, curr_match: &Match, teammate_list: Vec<i32>, teammate: &mut Vec<f64>) {
    for id in teammate_list {
        let teammate_id = id;
        let mode = curr_match.mode;
        let rating = match ratings_hash.get(&(teammate_id, mode)) {
            Some(r) => r.rating.mu,
            None => todo!("This player is not in the hashmap"),
        };
        teammate.push(rating)
    }
}

fn average_rating(ratings: Option<Vec<f64>>) -> Option<f64> {
    let avg_rating = if let Some(rating) = ratings {
        let len = rating.len() as f64;
        let s_ratings: f64 = rating.into_iter().sum();
        Some(s_ratings / len)
    } else {
        None
    };
    avg_rating
}

// Utility

/// Returns a vector of matchcosts for the given collection of games. If no games exist
/// in the match, returns None.
pub fn match_costs(games: &[Game]) -> Option<Vec<MatchCost>> {
    let mut match_costs: Vec<MatchCost> = Vec::new();

    // Map of { player_id, n_games_played }
    let mut games_played: HashMap<i32, i32> = HashMap::new();

    // Map of { player_id, normalized_score } - Used in matchcost formula
    let mut normalized_scores: HashMap<i32, f64> = HashMap::new();

    let n = games.len();
    if n == 0 {
        return None;
    }

    let normal = Normal::new(0.0, 1.0).unwrap();

    for game in games {
        let match_scores = &game.match_scores;
        let score_values: Vec<f64> = match_scores.iter().map(|x| x.score as f64).collect();
        let sum_scores: f64 = score_values.iter().sum();
        let average_score = sum_scores / match_scores.len() as f64;

        if average_score == 0.0 {
            continue;
        }

        let std_dev = score_values.std_dev();

        for score in match_scores {
            let player_id = score.player_id;

            games_played.entry(player_id).or_insert(0);
            normalized_scores.entry(player_id).or_insert(0.0);

            let cur_played = games_played.get(&player_id).unwrap();
            games_played.insert(player_id, cur_played + 1);
            let normalized_player_score = normalized_scores.get(&player_id).unwrap();

            if std_dev == 0.0 {
                normalized_scores.insert(player_id, normalized_player_score + 0.5);
            } else {
                let z_score = (score.score as f64 - average_score) / std_dev;
                normalized_scores.insert(player_id, normalized_player_score + normal.cdf(z_score));
            }
        }
    }

    for (player_id, n_played) in games_played {
        // The minimum match cost possible: e.g. 0.5 if you played 0 games in the match
        let base_score = 0.5 * n_played as f64;

        // Match cost is multiplied by something between 1.0 and (1.0 + lobby_bonus),
        // depending on whether 1 map was played vs all maps
        let lobby_bonus = 0.3;
        let norm_score = normalized_scores.get(&player_id).unwrap();

        let result = if n_played == 1 {
            (norm_score + base_score) * (1.0 / n_played as f64) * (1.0 + lobby_bonus)
        } else {
            (norm_score + base_score)
                * (1.0 / n_played as f64)
                * (1.0 + (lobby_bonus * ((n_played - 1) as f64) / (n as f64 / 1.0)).sqrt())
        };

        let mc = MatchCost {
            player_id,
            match_cost: result,
        };

        match_costs.push(mc);
    }

    Some(match_costs)
}

pub fn mu_for_rank(rank: i32) -> f64 {
    let val =
        constants::MULTIPLIER * (constants::OSU_RATING_INTERCEPT - (constants::OSU_RATING_SLOPE * (rank as f64).ln()));

    if val < constants::MULTIPLIER * constants::OSU_RATING_FLOOR {
        return constants::MULTIPLIER * constants::OSU_RATING_FLOOR;
    }

    if val > constants::MULTIPLIER * constants::OSU_RATING_CEILING {
        return constants::MULTIPLIER * constants::OSU_RATING_CEILING;
    }

    val
}

#[cfg(test)]
mod tests {
    use std::collections::HashMap;
    use chrono::{DateTime};
    use openskill::model::model::Model;
    use openskill::rating::Rating;
    use crate::api::api_structs::{Beatmap, Game, Match, MatchScore};
    use crate::model::{calc_ratings, mu_for_rank};
    use crate::model::structures::mode::Mode;
    use crate::model::structures::player_rating::PlayerRating;
    use crate::model::structures::scoring_type::ScoringType;
    use crate::model::structures::team_type::TeamType;

    #[test]
    fn mu_for_rank_returns_correct_min() {
        let rank = 1_000_000; // Some 7 digit player
        let expected = 225.0; // The minimum

        let value = mu_for_rank(rank);

        assert_eq!(expected, value);
    }

    #[test]
    fn mu_for_rank_returns_correct_max() {
        let rank = 1; // Some 7 digit player
        let expected = 1350.0; // The minimum

        let value = mu_for_rank(rank);

        assert_eq!(expected, value);
    }

    #[test]
    fn mu_for_rank_returns_correct_10k() {
        let rank = 10000; // Some 7 digit player
        let expected = 698.7109864354294; // The minimum

        let value = mu_for_rank(rank);

        assert!((expected - value).abs() < 0.000001);
    }

    #[test]
    fn mu_for_rank_returns_correct_500() {
        let rank = 500; // Some 7 digit player
        let expected = 1130.0964338272045; // The minimum

        let value = mu_for_rank(rank);

        assert!((expected - value).abs() < 0.000001);
    }

    #[test]
    fn test_calc_ratings() {
        let mut initial_ratings = Vec::new();
        let mut country_mapping = HashMap::new();

        // Set both players to be from the same country to check country rankings
        country_mapping.insert(0, "US".to_string());
        country_mapping.insert(1, "US".to_string());

        // Create 2 players with default ratings
        for i in 0..2 {
            initial_ratings.push(PlayerRating {
                player_id: i,
                mode: Mode::Osu,
                rating: Rating {
                    // We subtract 1.0 here because
                    // global / country ranks etc. need to be known ahead of time.
                    // Player 0 has a higher starting rating than player 1,
                    // but player 1 wins. Thus, we simulate an upset and
                    // associated stat changes
                    mu: 1500.0 - i as f64,
                    sigma: 200.0,
                }
            })
        }

        /*
        Create a match with the following structure:
        - Match
            - Game
                - MatchScore (Player 0, Team 1, Score 525000)
                - MatchScore (Player 1, Team 2, Score 525001)
         */
        let mut matches = Vec::new();

        let start_time = DateTime::parse_from_rfc3339("2021-01-01T00:00:00+00:00")
            .unwrap();
        let end_time = Some(start_time); // Assuming end_time is the same as start_time for demonstration

        let beatmap = Beatmap {
            artist: "Test".to_string(),
            beatmap_id: 0,
            bpm: Some(220.0),
            mapper_id: 0,
            mapper_name: "efaf".to_string(),
            sr: 6.0,
            cs: 4.0,
            ar: 9.0,
            hp: 7.0,
            od: 9.0,
            drain_time: 160.0,
            length: 165.0,
            title: "Testing".to_string(),
            diff_name: Some("Testing".to_string()),
        };

        let mut match_scores = Vec::new();
        match_scores.push(MatchScore {
            player_id: 0,
            team: 1, // Blue
            score: 525000,
            enabled_mods: None,
            misses: 0,
            accuracy_standard: 100.0,
            accuracy_taiko: 0.0,
            accuracy_catch: 0.0,
            accuracy_mania: 0.0,
        });
        match_scores.push(MatchScore {
            player_id: 1,
            team: 2, // Red
            score: 525001, // +1 score from blue. Should be the winner.
            enabled_mods: None,
            misses: 0,
            accuracy_standard: 100.0,
            accuracy_taiko: 0.0,
            accuracy_catch: 0.0,
            accuracy_mania: 0.0,
        });

        let game = Game {
            id: 0,
            game_id: 0,
            play_mode: Mode::Osu,
            scoring_type: ScoringType::ScoreV2,
            team_type: TeamType::HeadToHead,
            start_time,
            end_time,
            beatmap: Some(beatmap),
            match_scores,
            mods: 0,
        };

        let mut games = Vec::new();
        games.push(game);

        let match_instance = Match {
            id: 0,
            match_id: 0,
            name: Some("TEST: (One) vs (One)".to_string()),
            mode: Mode::Osu,
            start_time: Some(start_time),
            end_time: None,
            games,
        };

        matches.push(match_instance);

        let loser_id = 0;
        let winner_id = 1;

        let model = super::create_model();
        let expected_outcome = model.rate(
            vec![vec![Rating {
                mu: 1500.0,
                sigma: 200.0,
            }],
            vec![Rating {
                mu: 1500.0,
                sigma: 200.0,
            }]], vec![winner_id, loser_id]);

        let loser_expected_outcome = &expected_outcome[loser_id][0];
        let winner_expected_outcome = &expected_outcome[winner_id][0];

        let result = calc_ratings(&initial_ratings, &country_mapping, &matches, &model);
        let loser_stats = result.rating_stats.iter().find(|x| x.player_id == loser_id as i32).unwrap();
        let winner_stats = result.rating_stats.iter().find(|x| x.player_id == winner_id as i32).unwrap();

        assert_eq!(result.base_ratings.len(), 2, "There are {} base ratings, should be {}", result.base_ratings.len(), 2);
        assert_eq!(result.rating_stats.len(), 2, "There are {} rating stats, should be {}", result.rating_stats.len(), 2);
        assert_eq!(result.adjustments.len(), 0, "There are {} rating adjustments, should be {}", result.adjustments.len(), 0);

        // TODO: Test can be extended to accomodate other stats etc.

        // Ensure match cost of winner is > loser
        assert!(winner_stats.match_cost > loser_stats.match_cost, "loser's match cost is higher");

        // Average teammate ratings (None because 1v1)
        assert_eq!(loser_stats.average_teammate_rating, None, "Loser's teammate rating should be None");
        assert_eq!(winner_stats.average_teammate_rating, None, "Winner's teammate rating should be None");

        // TODO: Figure out why the differences are this large

        // Expected mu = actual mu
        assert!((loser_expected_outcome.mu - loser_stats.rating_after).abs() < 1.0, "Loser's rating is {}, should be {}", loser_stats.rating_after, loser_expected_outcome.mu);
        assert!((loser_expected_outcome.sigma - loser_stats.volatility_after).abs() < 1.0, "Loser's volatility is {}, should be {}", loser_stats.volatility_after, loser_expected_outcome.sigma);

        // Expected sigma = actual sigma
        assert!((winner_expected_outcome.mu - winner_stats.rating_after).abs() < 1.0, "Winner's rating is {}, should be {}", winner_stats.rating_after, winner_expected_outcome.mu);
        assert!((winner_expected_outcome.sigma - winner_stats.volatility_after).abs() < 1.0, "Winner's volatility is {}, should be {}", winner_stats.volatility_after, winner_expected_outcome.sigma);

        // mu before
        assert_eq!(loser_stats.rating_before, 1500.0, "Loser's rating before is {}, should be {}", loser_stats.rating_before, 1500.0);
        assert_eq!(winner_stats.rating_before, 1499.0, "Winner's rating before is {}, should be {}", winner_stats.rating_before, 1499.0);

        // sigma before
        assert_eq!(loser_stats.volatility_before, 200.0, "Loser's volatility before is {}, should be {}", loser_stats.volatility_before, 200.0);
        assert_eq!(winner_stats.volatility_before, 200.0, "Winner's volatility before is {}, should be {}", winner_stats.volatility_before, 200.0);

        // mu change
        assert_eq!(loser_stats.rating_change, loser_stats.rating_after - loser_stats.rating_before, "Loser's rating change is {}, should be {}", loser_stats.rating_change, loser_stats.rating_after - loser_stats.rating_before);
        assert_eq!(winner_stats.rating_change, winner_stats.rating_after - winner_stats.rating_before, "Winner's rating change is {}, should be {}", winner_stats.rating_change, winner_stats.rating_after - winner_stats.rating_before);

        // sigma change
        assert_eq!(loser_stats.volatility_change, loser_stats.volatility_after - loser_stats.volatility_before, "Loser's volatility change is {}, should be {}", loser_stats.volatility_change, loser_stats.volatility_after - loser_stats.volatility_before);
        assert_eq!(winner_stats.volatility_change, winner_stats.volatility_after - winner_stats.volatility_before, "Winner's volatility change is {}, should be {}", winner_stats.volatility_change, winner_stats.volatility_after - winner_stats.volatility_before);

        // global rank before -- remember, we are simulating an upset,
        // so the loser should have a higher initial rank than the winner.
        assert_eq!(loser_stats.global_rank_before, 1, "Loser's rank before is {}, should be {}", loser_stats.global_rank_before, 1);
        assert_eq!(winner_stats.global_rank_before, 2, "Winner's rank before is {}, should be {}", winner_stats.global_rank_before, 2);

        // global rank after
        // Player 1 ended up winning, so they should be rank 1 now.
        assert_eq!(loser_stats.global_rank_after, 2);
        assert_eq!(winner_stats.global_rank_after, 1);

        // global rank change
        assert_eq!(loser_stats.global_rank_change, loser_stats.global_rank_after - loser_stats.global_rank_before);
        assert_eq!(winner_stats.global_rank_change, winner_stats.global_rank_after - winner_stats.global_rank_before);

        // country rank before
        assert_eq!(loser_stats.country_rank_before, 1);
        assert_eq!(winner_stats.country_rank_before, 2);

        // country rank after
        // Player 1 ended up winning, so they should be rank 1 now.
        assert_eq!(loser_stats.country_rank_after, 2);
        assert_eq!(winner_stats.country_rank_after, 1);

        // country rank change
        assert_eq!(loser_stats.country_rank_change, loser_stats.country_rank_after - loser_stats.country_rank_before);
        assert_eq!(winner_stats.country_rank_change, winner_stats.country_rank_after - winner_stats.country_rank_before);

        // Percentile before
        // Worst in the collection (before match takes place)
        assert_eq!(winner_stats.percentile_before, 1.0, "Winner's percentile before is {}, should be {}", winner_stats.percentile_before, 1.0);
        // Best in the collection
        assert_eq!(loser_stats.percentile_before, 0.0, "Loser's percentile before is {}, should be {}", loser_stats.percentile_before, 0.0);

        // Percentile after (upset, so reverse the percentiles)
        assert_eq!(winner_stats.percentile_after, 0.0, "Winner's percentile after is {:?}, should be {:?}", winner_stats.percentile_after, 0.0);
        assert_eq!(loser_stats.percentile_after, 1.0, "Loser's percentile after is {:?}, should be {:?}", loser_stats.percentile_after, 1.0);
    }
}<|MERGE_RESOLUTION|>--- conflicted
+++ resolved
@@ -4,43 +4,29 @@
 mod recalc_helpers;
 pub mod structures;
 
-<<<<<<< HEAD
+
+use statrs::statistics::Statistics;
+use statrs::distribution::{ContinuousCDF, Normal};
+use std::collections::{HashMap, HashSet};
+use chrono::Utc;
+use openskill::model::model::Model;
+use openskill::model::plackett_luce::PlackettLuce;
+use openskill::rating::{default_gamma, Rating};
 use crate::api::api_structs::{Game, Match, MatchRatingStats, MatchScore, Player, RatingAdjustment};
-use crate::model::decay::{is_decay_possible, DecayTracker};
+use crate::model::decay::{DecayTracker, is_decay_possible};
 use crate::model::structures::match_cost::MatchCost;
 use crate::model::structures::mode::Mode;
 use crate::model::structures::player_rating::PlayerRating;
 use crate::model::structures::rating_calculation_result::RatingCalculationResult;
 use crate::model::structures::team_type::TeamType;
 use crate::utils::progress_utils::progress_bar;
-use chrono::Utc;
-use openskill::model::model::Model;
-use openskill::model::plackett_luce::PlackettLuce;
-use openskill::rating::{default_gamma, Rating};
-use statrs::distribution::{ContinuousCDF, Normal};
-use statrs::statistics::Statistics;
-=======
-use crate::{
-    api::api_structs::{Game, Match, MatchRatingStats, Player, RatingAdjustment},
-    model::structures::{
-        match_cost::MatchCost, mode::Mode, player_rating::PlayerRating,
-        rating_calculation_result::RatingCalculationResult
-    },
-    utils::progress_utils::progress_bar
-};
-use openskill::{
-    model::plackett_luce::PlackettLuce,
-    rating::{default_gamma, Rating}
-};
-use statrs::{
-    distribution::{ContinuousCDF, Normal},
-    statistics::Statistics
-};
->>>>>>> edd53ad7
-use std::collections::{HashMap, HashSet};
 
 pub fn create_model() -> PlackettLuce {
-    PlackettLuce::new(constants::BETA, constants::KAPPA, default_gamma)
+    PlackettLuce::new(
+        constants::BETA,
+        constants::KAPPA,
+        default_gamma
+    )
 }
 
 // Rating generation
@@ -118,16 +104,10 @@
 /// Calculates a vector of initial ratings based on match cost,
 /// returns the new ratings
 pub fn calc_ratings(
-<<<<<<< HEAD
     initial_ratings: &Vec<PlayerRating>,
     country_mapping: &HashMap<i32, String>,
     matches: &Vec<Match>,
     model: &PlackettLuce,
-=======
-    initial_ratings: Vec<PlayerRating>,
-    matches: Vec<Match>,
-    model: PlackettLuce
->>>>>>> edd53ad7
 ) -> RatingCalculationResult {
     // Key = (player_id, mode as i32)
     // Value = Associated PlayerRating (if available)
@@ -363,7 +343,7 @@
         for rating in to_rate {
             ratings_hash.entry((rating.player_id, rating.mode)).and_modify(|mut f| *f = rating);
         }
-        
+
 
         for mc in match_costs {
             let curr_id = mc.player_id;
