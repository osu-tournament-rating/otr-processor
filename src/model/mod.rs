use std::{
    cmp::Ordering,
    collections::{HashMap, HashSet},
<<<<<<< HEAD
    ops::Index,
    thread
=======
    iter::Sum,
    ops::Index
>>>>>>> 588aac87
};

use chrono::Utc;
use itertools::Itertools;
use openskill::{
    model::{model::Model, plackett_luce::PlackettLuce},
    rating::{default_gamma, Rating}
};
use statrs::{
    distribution::{ContinuousCDF, Normal},
    statistics::Statistics
};

use crate::{
    api::api_structs::{
        BaseStats, Game, GameWinRecord, Match, MatchRatingStats, MatchScore, MatchWinRecord, Player,
        PlayerCountryMapping, PlayerMatchStats, RatingAdjustment
    },
    model::{
        constants::BLUE_TEAM_ID,
        decay::{is_decay_possible, DecayTracker},
        structures::{
            match_cost::MatchCost, mode::Mode, player_rating::PlayerRating, processing::RatingCalculationResult,
            team_type::TeamType
        }
    },
    utils::progress_utils::progress_bar
};

use self::{
    constants::RED_TEAM_ID,
    structures::{
        match_type::MatchType,
        processing::{PlayerMatchData, ProcessedMatchData}
    }
};

/// The flow of processor
mod constants;
mod data_processing;
mod decay;
mod recalc_helpers;
pub mod structures;

pub fn create_model() -> PlackettLuce {
    PlackettLuce::new(constants::BETA, constants::KAPPA, default_gamma)
}

/// Calculates [`RatingAdjustment`] based on initial ratings
/// and new ratings (after all match changes applied)
pub fn calculate_player_adjustments(
    initial_ratings: &[PlayerRating],
    new_ratings: &[PlayerRating]
) -> Vec<RatingAdjustment> {
    let mut buff = Vec::with_capacity(new_ratings.len());

    for new_rating in new_ratings.iter() {
        let old_rating_idx = initial_ratings.iter().position(|x| x.player_id == new_rating.player_id);

        if old_rating_idx.is_none() {
            // TODO log here?
            continue;
        }

        let old_rating_idx = old_rating_idx.unwrap();

        let old_rating = &initial_ratings[old_rating_idx];

        let rating_before = old_rating.rating.mu;
        let rating_after = new_rating.rating.mu;
        let volatility_before = old_rating.rating.sigma;
        let volatility_after = new_rating.rating.sigma;

        let rating_change = rating_after - rating_before;
        let volatility_change = volatility_after - volatility_before;

        buff.push(RatingAdjustment {
            player_id: new_rating.player_id,
            mode: new_rating.mode,
            rating_adjustment_amount: rating_change,
            volatility_adjustment_amount: volatility_change,
            rating_before,
            rating_after,
            volatility_before,
            volatility_after,
            rating_adjustment_type: 0,
            timestamp: Utc::now().into()
        })
    }

    buff
}

/// Calculates [`MatchRatingStats`] based on initial ratings
/// and match adjustments
pub fn calculate_post_match_info(
    initial_ratings: &mut [PlayerRating],
    match_data: &mut [ProcessedMatchData]
) -> Vec<MatchRatingStats> {
    println!("Calculating post match info...");
    let bar = progress_bar(match_data.len() as u64);
    let mut res = Vec::with_capacity(match_data.len());

    // Calculating leadearboard for all modes
    calculate_global_ranks(initial_ratings, Mode::Osu);
    calculate_global_ranks(initial_ratings, Mode::Mania);
    calculate_global_ranks(initial_ratings, Mode::Taiko);
    calculate_global_ranks(initial_ratings, Mode::Catch);

    calculate_country_ranks(initial_ratings, Mode::Osu);
    calculate_country_ranks(initial_ratings, Mode::Mania);
    calculate_country_ranks(initial_ratings, Mode::Taiko);
    calculate_country_ranks(initial_ratings, Mode::Catch);

    for match_info in match_data.iter_mut() {
        // Preparing initial_ratings with new rating
        // and extracting old country/global ranking placements
        for player_info in &mut match_info.players_stats {
            let player_idx = initial_ratings
                .iter_mut()
                .position(|x| x.player_id == player_info.player_id && x.mode == match_info.mode);

            if player_idx.is_none() {
                continue;
            }

            let player_idx = player_idx.unwrap();

            let player = &mut initial_ratings[player_idx];

            player.rating = player_info.new_rating.clone();
            player_info.old_global_ranking = player.global_ranking;
            player_info.old_country_ranking = player.country_ranking;
        }

        // Calculating rankings after match adjustments
        calculate_global_ranks(initial_ratings, match_info.mode);
        calculate_country_ranks(initial_ratings, match_info.mode);

        for player_info in &mut match_info.players_stats {
            let player_idx = initial_ratings
                .iter_mut()
                .position(|x| x.player_id == player_info.player_id && x.mode == match_info.mode);

            if player_idx.is_none() {
                continue;
            }

            let player_idx = player_idx.unwrap();

            let player = &mut initial_ratings[player_idx];

            player_info.new_global_ranking = player.global_ranking;
            player_info.new_country_ranking = player.country_ranking;
        }

        bar.inc(1);
    }
    bar.finish();

    println!("Calculating rating stats...");
    let bar2 = progress_bar(match_data.len() as u64);
    // Casting it to MatchRatingStats since we have all neccessary data
    for match_info in match_data.iter() {
        match_info
            .players_stats
            .iter()
            .map(|x| {
                let p_before = x.old_global_ranking as f64 / initial_ratings.len() as f64;
                let p_after = x.new_global_ranking as f64 / initial_ratings.len() as f64;

                bar2.inc(1);
                MatchRatingStats {
                    player_id: x.player_id,
                    match_id: match_info.match_id,
                    match_cost: x.match_cost,
                    rating_before: x.old_rating.mu,
                    rating_after: x.new_rating.mu,
                    rating_change: x.new_rating.mu - x.old_rating.mu,
                    volatility_before: x.old_rating.sigma,
                    volatility_after: x.new_rating.sigma,
                    volatility_change: x.new_rating.sigma - x.old_rating.sigma,
                    global_rank_before: x.old_global_ranking as i32,
                    global_rank_after: x.new_global_ranking as i32,
                    global_rank_change: x.new_global_ranking as i32 - x.old_global_ranking as i32,
                    country_rank_before: x.old_country_ranking as i32,
                    country_rank_after: x.new_country_ranking as i32,
                    country_rank_change: x.new_country_ranking as i32 - x.old_country_ranking as i32,
                    percentile_before: p_before,
                    percentile_after: p_after,
                    percentile_change: p_after - p_before,
                    average_teammate_rating: x.average_teammate_rating,
                    average_opponent_rating: x.average_opponent_rating
                }
            })
            .for_each(|x| res.push(x));
    }

    bar2.finish();
    res
}

/// Calculates global ranking based on [`PlayerRating::rating`] field
///
/// # Notes
/// Modifies and invalidate any existing sorting in [`PlayerRating`] slice
pub fn calculate_global_ranks(existing_ratings: &mut [PlayerRating], mode: Mode) {
    existing_ratings.sort_by(|x, y| {
        if y.mode != mode {
            Ordering::Less
        } else {
            Ordering::Greater
        }
    });

    // According to previous sorting we can make the assumption that
    // first element is always start of current gamemode slice
    let gamemode_slice_start = 0;

    let gamemode_slice_end = existing_ratings
        .iter()
        .position(|x| x.mode != mode)
        .unwrap_or(existing_ratings.len());

    let gamemode_slice = &mut existing_ratings[gamemode_slice_start..gamemode_slice_end];

    gamemode_slice.sort_by(|x, y| y.rating.mu.partial_cmp(&x.rating.mu).unwrap());

    gamemode_slice.iter_mut().enumerate().for_each(|(i, plr)| {
        if plr.mode == mode {
            plr.global_ranking = i as u32 + 1
        }
    });
}

/// Calculates country ranking for each individual player
/// based on [`PlayerRating::rating`] field
///
/// # Notes
/// Modifies and invalidate any existing sorting in [`PlayerRating`] slice
pub fn calculate_country_ranks(existing_ratings: &mut [PlayerRating], mode: Mode) {
    let mut countries = HashSet::new();

    // Country ranking
    existing_ratings.iter().map(|x| x.country.clone()).for_each(|x| {
        countries.insert(x);
    });

    existing_ratings.sort_by(|x, y| {
        if x.mode != mode {
            Ordering::Less
        } else {
            Ordering::Greater
        }
    });

    // Finding gamemode slice
    let gamemode_start = match existing_ratings.iter().position(|x| x.mode == mode) {
        Some(v) => v,
        None => return
    };

    let gamemode_slice = &mut existing_ratings[gamemode_start..];

    let gamemode_end = gamemode_slice
        .iter()
        .position(|x| x.mode != mode)
        .unwrap_or(gamemode_slice.len());

    let gamemode_slice = &mut gamemode_slice[..gamemode_end];

    for country in countries {
        // TODO
        let country_start = gamemode_slice.iter().position(|x| x.country == country);

        if country_start.is_none() {
            continue;
        }

        let country_start = country_start.unwrap();

        let country_slice = &mut gamemode_slice[country_start..];

        let country_end = country_slice
            .iter()
            .position(|x| x.country != country)
            .unwrap_or(country_slice.len());

        let country_slice = &mut country_slice[..country_end];

        // Descending
        country_slice.sort_by(|x, y| y.rating.mu.partial_cmp(&x.rating.mu).unwrap());

        country_slice
            .iter_mut()
            .enumerate()
            .for_each(|(i, plr)| plr.country_ranking = i as u32 + 1);
    }
}

pub fn create_initial_ratings(matches: &Vec<Match>, players: &Vec<Player>) -> Vec<PlayerRating> {
    // The first step in the rating algorithm. Generate ratings from known ranks.

    // A fast lookup used for understanding who has default ratings created at this time.
    let mut stored_lookup_log: HashSet<(i32, Mode)> = HashSet::new();
    let mut ratings: Vec<PlayerRating> = Vec::new();

    println!("Processing initial ratings...");
    let bar = progress_bar(matches.len() as u64);

    // Map the osu ids for fast lookup
    let mut player_hashmap: HashMap<i32, Player> = HashMap::with_capacity(players.len());

    for player in players {
        player_hashmap.entry(player.id).or_insert(player.clone());
    }

    for m in matches {
        for game in &m.games {
            let mode = game.ruleset;

            for score in &game.match_scores {
                // Check if the player_id and enum_mode combination is already in created_ratings
                if stored_lookup_log.contains(&(score.player_id, mode)) {
                    // We've already initialized this player.
                    continue;
                }

                // Create ratings using the earliest known rank
                let player = player_hashmap
                    .get(&score.player_id)
                    .expect("Player should be present in the hashmap.");
                let rank: Option<i32> = match mode {
                    Mode::Osu => player.earliest_osu_global_rank.or(player.rank_standard),
                    Mode::Taiko => player.earliest_taiko_global_rank.or(player.rank_taiko),
                    Mode::Catch => player.earliest_catch_global_rank.or(player.rank_catch),
                    Mode::Mania => player.earliest_mania_global_rank.or(player.rank_mania)
                };

                let mu;
                let sigma;
                match rank {
                    Some(rank) => {
                        // Player has a valid identified rank (either the earliest known
                        // rank, or their current rank)
                        mu = mu_for_rank(rank);
                        sigma = constants::SIGMA;
                    }
                    None => {
                        // Player may be restricted / we cannot get hold of their rank info. Use default.
                        mu = constants::MU;
                        sigma = constants::SIGMA;
                    }
                }

                let rating = Rating::new(mu, sigma);
                let player_rating = PlayerRating {
                    player_id: score.player_id,
                    mode,
                    rating,
                    global_ranking: 0,
                    country_ranking: 0,
                    country: player.country.clone().unwrap_or(String::with_capacity(2))
                };

                ratings.push(player_rating);
                stored_lookup_log.insert((score.player_id, mode));
            }
        }

        bar.inc(1);
    }
    bar.finish();

    ratings
}

pub fn hash_country_mappings(country_mappings: &[PlayerCountryMapping]) -> HashMap<i32, Option<String>> {
    let mut country_mappings_hash: HashMap<i32, Option<String>> = HashMap::with_capacity(country_mappings.len());

    for c in country_mappings {
        country_mappings_hash.insert(c.player_id, c.country.clone());
    }

    country_mappings_hash
}

pub fn calculate_ratings(
    initial_ratings: Vec<PlayerRating>,
    matches: &[Match],
    model: &PlackettLuce
) -> RatingCalculationResult {
    let mut player_ratings = initial_ratings.clone();

    let (mut processed_data, adjustments) = calculate_processed_match_data(&player_ratings, matches, model);
    let rating_stats = calculate_post_match_info(&mut player_ratings, &mut processed_data);

    let (match_win_records, game_win_records) = calculate_match_win_records(&matches);
    let player_match_stats = player_match_stats(&matches);

    let base_stats = calculate_base_stats(&player_ratings, &rating_stats, &matches);

    RatingCalculationResult {
        player_ratings,
        base_stats,
        rating_stats,
        adjustments,
        processed_data,
        game_win_records,
        match_win_records,
        player_match_stats
    }
}

fn calculate_base_stats(
    player_ratings: &[PlayerRating],
    rating_stats: &[MatchRatingStats],
    matches: &[Match]
) -> Vec<BaseStats> {
    println!("Calculating base stats...");

    let mut match_modes: HashMap<i32, Mode> = HashMap::new();
    let mut base_stats: HashMap<(i32, Mode), BaseStats> = HashMap::new();

    let count_osu = player_ratings.iter().filter(|x| x.mode == Mode::Osu).count();
    let count_taiko = player_ratings.iter().filter(|x| x.mode == Mode::Taiko).count();
    let count_catch = player_ratings.iter().filter(|x| x.mode == Mode::Catch).count();
    let count_mania = player_ratings.iter().filter(|x| x.mode == Mode::Mania).count();

    // Calculated values
    let mut match_costs: HashMap<(i32, Mode), Vec<f64>> = HashMap::new();

    // Iterate through the matches, identify the mode of the match
    for m in matches {
        match_modes.insert(m.id, m.mode);
    }

    if match_modes.len() != matches.len() {
        panic!("Expected match_modes to have the same length as matches");
    }

    // Populate the hashed rating stats
    for rating_stat in rating_stats {
        let mode = match match_modes.get(&rating_stat.match_id) {
            Some(m) => *m,
            None => panic!("Expected mode to be present in match_modes")
        };

        // Insert or update the match costs vector
        match match_costs.get_mut(&(rating_stat.player_id, mode)) {
            Some(mc_vec) => {
                mc_vec.push(rating_stat.match_cost);
            }
            None => {
                match_costs.insert((rating_stat.player_id, mode), vec![rating_stat.match_cost]);
            }
        }
    }

    // We know that some values are current from player_ratings, others
    // need to be calculated from the stats

    println!("Calculating base stats...");
    let bar = progress_bar(player_ratings.len() as u64);
    for r in player_ratings {
        let cur_count = match r.mode {
            Mode::Osu => count_osu,
            Mode::Taiko => count_taiko,
            Mode::Catch => count_catch,
            Mode::Mania => count_mania
        };

        if cur_count == 0 {
            continue;
        }

        // Generate the final match costs list
        base_stats.insert(
            (r.player_id, r.mode),
            BaseStats {
                player_id: r.player_id,
                match_cost_average: match_costs.get(&(r.player_id, r.mode)).unwrap().mean(),
                rating: r.rating.mu,
                volatility: r.rating.sigma,
                mode: r.mode,
                percentile: calc_percentile(r.global_ranking as i32, cur_count as i32),
                global_rank: r.global_ranking,
                country_rank: r.country_ranking
            }
        );

        bar.inc(1);
    }

    // Return base stat values
    base_stats.into_iter().map(|(_, v)| v).collect()
}

fn calculate_game_win_records(matches: &[Match]) -> Vec<GameWinRecord> {
    let mut res = Vec::new();

    // Iterate over matches and their games, then push the game win records to the result vector
    for m in matches {
        for g in &m.games {
            res.push(game_win_record(g));
        }
    }

    res
}

fn calculate_match_win_records(matches: &[Match]) -> (Vec<MatchWinRecord>, Vec<GameWinRecord>) {
    println!("Calculating match win records...");
    let bar = progress_bar(matches.len() as u64);
    let mut mwrs = Vec::new();
    let mut gwrs_final = Vec::new();

    for m in matches {
        let mut gwrs = Vec::new();
        let mut team_types = Vec::new();

        for g in &m.games {
            let gwr = game_win_record(&g);
            gwrs.push(gwr.clone());
            gwrs_final.push(gwr.clone());
            team_types.push(g.team_type.clone())
        }

        // Calculate match win record
        mwrs.push(match_win_record_from_game_win_records(m.id, &gwrs, &team_types));
        bar.inc(1);
    }

    (mwrs, gwrs_final)
}

<<<<<<< HEAD
fn match_win_record_from_game_win_records(
    match_id: i32,
    game_win_records: &[GameWinRecord],
    team_types: &[TeamType]
) -> MatchWinRecord {
    let mut winner_roster: Vec<i32> = Vec::new();
    let mut loser_roster: Vec<i32> = Vec::new();
    let mut winner_points = 0;
    let mut loser_points = 0;

    let mut count_team = 0;
    let mut count_head_to_head = 0;

    // These are vecs containing the team numbers for each game
    // e.g. if red wins a point, winner_team_nums.push(2)
    let mut winner_team_nums = vec![];
    let mut loser_team_nums = vec![];

    // First pass: Identify head to head / teamvs
    for i in 0..team_types.len() {
        match team_types[i] {
            TeamType::TeamVs => {
                count_team += 1;
            }
            TeamType::HeadToHead => {
                count_head_to_head += 1;
            }
            _ => {
                panic!("not supported");
            }
        }
    }

    let team_vs = count_team >= count_head_to_head;
    match team_vs {
        true => {
            // Team VS
            for gwr in game_win_records {
                winner_team_nums.push(gwr.winner_team);
                loser_team_nums.push(gwr.loser_team);
            }
=======
fn match_win_record_from_game_win_records(match_id: i32, game_win_records: &[GameWinRecord]) -> MatchWinRecord {
    let mut red_roster = Vec::new(); // Winner of head to head or team red
    let mut blue_roster = Vec::new(); // Loser of head to head or team blue

    let mut red_points = 0; // Winner of head to head or team red
    let mut blue_points = 0; // Loser of head to head or team blue

    let mut count_h2h = 0;
    let mut count_teamvs = 0;

    for gwr in game_win_records {
        if gwr.winner_team == 0 {
            count_h2h += 1;
        } else {
            count_teamvs += 1;
        }
    }

    let match_type = if count_h2h > count_teamvs {
        MatchType::HeadToHead
    } else {
        MatchType::Team
    };
>>>>>>> 588aac87

            if winner_team_nums.is_empty() || loser_team_nums.is_empty() {
                panic!("Winner or loser team nums are empty: {:?} {:?}", match_id, game_win_records);
            }

            let winner_team = mode(&winner_team_nums).unwrap();
            let loser_team = mode(&loser_team_nums).unwrap();

            // Second pass: Build the rosters
            for gwr in game_win_records {
                if gwr.winner_team == winner_team {
                    winner_roster.extend(gwr.winners.clone());
                    loser_roster.extend(gwr.losers.clone());
                    winner_points += 1;
                } else {
                    winner_roster.extend(gwr.losers.clone());
                    loser_roster.extend(gwr.winners.clone());
                    loser_points += 1;
                }
            }

            winner_roster = winner_roster.into_iter().unique().collect();
            loser_roster = loser_roster.into_iter().unique().collect();

            MatchWinRecord {
                match_id,
                loser_roster,
                winner_roster,
                loser_points,
                winner_points,
                winner_team: Some(winner_team),
                loser_team: Some(loser_team),
                match_type: Some(MatchType::Team as i32)
            }
        },
        false => {
            // Head to head

<<<<<<< HEAD
            // Identify winning player
            let mut winner_ids: Vec<i32> = Vec::new();
            let mut loser_ids: Vec<i32> = Vec::new();
=======
                // Set the winner to team red
                if red_roster.is_empty() {
                    red_roster = gwr.winners.clone();
                    blue_roster = gwr.losers.clone();
                }
>>>>>>> 588aac87

            for gwr in game_win_records {
                winner_ids.extend(gwr.winners.clone());
                loser_ids.extend(gwr.losers.clone());
            }

<<<<<<< HEAD
            // Identify the winner
            let winner_id = mode(&winner_ids).unwrap();
            let loser_id = mode(&loser_ids).unwrap();

            // Count the points
            for gwr in game_win_records {
                if gwr.winners.contains(&winner_id) {
                    winner_points += 1;
                } else {
                    loser_points += 1;
                }
            }

            // If tie, use no winner team, else use 0
            let team = if winner_points == loser_points {
                None
            } else {
                Some(0)
            };

            // Build the rosters
           MatchWinRecord {
               match_id,
               loser_roster: vec![loser_id],
               winner_roster: vec![winner_id],
               loser_points,
               winner_points,
               winner_team: team,
               loser_team: team,
               match_type: Some(MatchType::HeadToHead as i32),
           }
        }
    }
}

fn mode(numbers: &[i32]) -> Option<i32> {
    let mut count = HashMap::new();
=======
    let (mut winner_team, mut loser_team) = match red_points.cmp(&blue_points) {
        Ordering::Greater => (Some(RED_TEAM_ID), Some(BLUE_TEAM_ID)),
        Ordering::Less => (Some(BLUE_TEAM_ID), Some(RED_TEAM_ID)),
        Ordering::Equal => {
            return MatchWinRecord {
                match_id,
                loser_roster: blue_roster,
                winner_roster: red_roster,
                winner_points: red_points,
                loser_points: blue_points,
                winner_team: None,
                loser_team: None,
                match_type: Some(match_type)
            };
        }
    };

    // Identify winning & losing rosters. If tie, default to red.
    // In a head to head, the winning player is always red.

    let (winner_roster, loser_roster) = match (winner_team, loser_team) {
        (Some(RED_TEAM_ID), Some(BLUE_TEAM_ID)) => (red_roster, blue_roster),
        (Some(BLUE_TEAM_ID), Some(RED_TEAM_ID)) => (blue_roster, red_roster),
        _ => panic!("Winner and loser teams should only contain RED and BLUE team ids") /* Safe to panic here because that's obviously programmer mistake */
    };

    let (winner_points, loser_points) = match (winner_team, loser_team) {
        (Some(RED_TEAM_ID), Some(BLUE_TEAM_ID)) => (red_points, blue_points),
        (Some(BLUE_TEAM_ID), Some(RED_TEAM_ID)) => (blue_points, red_points),
        _ => panic!("Winner and loser teams should only contain RED and BLUE team ids") /* Safe to panic here because that's obviously programmer mistake */
    };
>>>>>>> 588aac87

    for number in numbers {
        *count.entry(*number).or_insert(0) += 1;
    }

    count.iter().max_by_key(|(_, &n)| n).map(|(&v, _)| v)
}

/// For each player in the match, generate one [`PlayerMatchStats`] object.
/// This allows us to identify how each player performed in the match.
fn player_match_stats(matches: &[Match]) -> Vec<PlayerMatchStats> {
    println!("Calculating player match stats...");
    let bar = progress_bar(matches.len() as u64);
    let mut res = Vec::new();

    for m in matches {
        let mut p_ids: Vec<i32> = Vec::new();
        let mut p_scores: HashMap<i32, Vec<i32>> = HashMap::new();
        let mut p_misses: HashMap<i32, Vec<i32>> = HashMap::new();
        let mut p_accs: HashMap<i32, Vec<f64>> = HashMap::new();
        let mut p_placement: HashMap<i32, Vec<i32>> = HashMap::new();
        let mut p_gplayed: HashMap<i32, i32> = HashMap::new();
        let mut p_gwon: HashMap<i32, i32> = HashMap::new();
        let mut p_glost: HashMap<i32, i32> = HashMap::new();

        let gwrs = calculate_game_win_records(std::slice::from_ref(m));
        let mwr = match_win_record_from_game_win_records(
            m.id,
            &gwrs,
            &m.games.iter().map(|x| x.team_type).collect::<Vec<TeamType>>()
        );

        let mut g_idx = 0;
        for g in &m.games {
            let mut s_clone = g.match_scores.clone();
            s_clone.sort_by(|a, b| b.score.cmp(&a.score));

            let gwr = &gwrs[g_idx];

            let mut p = 1;
            for s in s_clone {
                let scores = p_scores.entry(s.player_id).or_insert(Vec::new());
                let misses = p_misses.entry(s.player_id).or_insert(Vec::new());
                let accs = p_accs.entry(s.player_id).or_insert(Vec::new());
                let placement = p_placement.entry(s.player_id).or_insert(Vec::new());
                let gplayed = p_gplayed.entry(s.player_id).or_insert(0);
                let gwon = p_gwon.entry(s.player_id).or_insert(0);
                let glost = p_glost.entry(s.player_id).or_insert(0);

                p_ids.push(s.player_id);
                scores.push(s.score);
                misses.push(s.misses);
                accs.push(s.accuracy_standard);
                placement.push(p);
                *gplayed += 1;

                let won = player_won_game(&s.player_id, &gwr);
                if won {
                    *gwon += 1;
                } else {
                    // Ties are technically losses in this case, we can figure this out later.
                    *glost += 1;
                }

                p += 1;
            }

            g_idx += 1;
        }

        p_ids = p_ids.into_iter().unique().collect();

        let winning_roster = mwr.winner_roster.clone();
        let losing_roster = mwr.loser_roster.clone();

        for p_id in p_ids {
            let won = winning_roster.contains(&p_id);
            res.push(PlayerMatchStats {
                player_id: p_id,
                match_id: m.id,
                won,
                average_score: mean(p_scores.entry(p_id).or_insert(Vec::new())),
                average_misses: mean(p_misses.entry(p_id).or_insert(Vec::new())),
                average_accuracy: mean(p_accs.entry(p_id).or_insert(Vec::new())),
                average_placement: mean(p_placement.entry(p_id).or_insert(Vec::new())),
                games_won: *p_gwon.entry(p_id).or_insert(0),
                games_lost: *p_glost.entry(p_id).or_insert(0),
                games_played: *p_gplayed.entry(p_id).or_insert(0),
                teammate_ids: if won {
                    winning_roster
                        .clone()
                        .iter()
                        .filter(|x| **x != p_id)
                        .map(|x| *x)
                        .collect()
                } else {
                    losing_roster
                        .clone()
                        .iter()
                        .filter(|x| **x != p_id)
                        .map(|x| *x)
                        .collect()
                },
                opponent_ids: if won {
                    losing_roster.clone()
                } else {
                    winning_roster.clone()
                }
            });
        }

        bar.inc(1);
    }

    res
}

fn mean<T>(numbers: &[T]) -> f64
where
    T: for<'a> Sum<&'a T>,
    f64: From<T>
{
    let sum: T = numbers.iter().sum();
    let count: f64 = numbers.len() as f64;
    f64::from(sum) / count
}

fn player_won_game(player_id: &i32, win_record: &GameWinRecord) -> bool {
    win_record.winners.contains(player_id)
}

/// Calculates [`ProcessedMatchData`] for each match provided
pub fn calculate_processed_match_data(
    initial_ratings: &[PlayerRating],
    matches: &[Match],
    model: &PlackettLuce
) -> (Vec<ProcessedMatchData>, Vec<RatingAdjustment>) {
    println!("Calculating processed match data...");
    let bar = progress_bar(matches.len() as u64);

    let mut decay_tracker = DecayTracker::new();

    let mut ratings_hash: HashMap<(i32, Mode), PlayerRating> = HashMap::with_capacity(initial_ratings.len());

    // Pointless cloning
    // TODO think of a way to reuse same provided list
    for r in initial_ratings {
        ratings_hash.insert((r.player_id, r.mode), r.clone());
    }

    let mut to_rate = Vec::with_capacity(10);

    let mut matches_stats = Vec::new();
    let mut decays = Vec::new();

    for curr_match in matches {
        let mut current_match_stats = ProcessedMatchData {
            mode: curr_match.mode,
            match_id: curr_match.id,
            players_stats: Vec::new()
        };

        if curr_match.games.iter().any(|game| game.ruleset != curr_match.mode) {
            bar.inc(1);
            continue;
        }

        // Obtain all player match costs
        // Skip the match if there are no valid match costs
        let mut match_costs = match match_costs(&curr_match.games) {
            Some(mc) if !mc.is_empty() => mc,
            _ => {
                bar.inc(1);
                continue;
            }
        };
        // Start time of the match
        // Skip the match if not defined
        // This happens when a match cannot be retrieved by the API properly (i.e. dead link)
        let start_time = match curr_match.start_time {
            Some(t) => t,
            None => {
                bar.inc(1);
                continue;
            }
        };

        // Collection of match ratings
        // Key = player_id
        // Value = MatchRatingStats
        to_rate.clear();

        for match_cost in &match_costs {
            // If user has no prior activity, store the first one
            if decay_tracker
                .get_activity(match_cost.player_id, curr_match.mode)
                .is_none()
            {
                decay_tracker.record_activity(match_cost.player_id, curr_match.mode, start_time);
            }

            // Get user's current rating to use for decay
            let mut rating_prior = match ratings_hash.get_mut(&(match_cost.player_id, curr_match.mode)) {
                None => panic!("No rating found?"),
                Some(rate) => rate.clone()
            };

            // If decay is possible, apply it to rating_prior
            if is_decay_possible(rating_prior.rating.mu) {
                let adjustments = decay_tracker.decay(
                    match_cost.player_id,
                    curr_match.mode,
                    rating_prior.rating.mu,
                    rating_prior.rating.sigma,
                    start_time
                );
                if let Some(adj) = adjustments {
                    rating_prior.rating.mu = adj[adj.len() - 1].rating_after;
                    rating_prior.rating.sigma = adj[adj.len() - 1].volatility_after;

                    // Update the hashmap with the new decay.
                    for a in adj {
                        decays.push(a);
                    }
                };
            }
            to_rate.push(rating_prior.clone());

            // Update hashmap with decay values, if any.
            ratings_hash
                .entry((match_cost.player_id, curr_match.mode))
                .and_modify(|f| {
                    f.rating = rating_prior.rating.clone();
                });

            // Count all games with H2H vs non-H2H team types
            let mut team_based_count = 0;
            let mut single_count = 0;

            for game in &curr_match.games {
                if game.team_type == TeamType::HeadToHead {
                    single_count += 1;
                } else {
                    team_based_count += 1;
                }
            }

            let team_based = if team_based_count == single_count {
                curr_match.games[curr_match.games.len() - 1].team_type != TeamType::HeadToHead
            } else {
                team_based_count > single_count
            };

            let mut teammate_ratings: Option<Vec<_>> = None;
            let mut opponent_ratings: Option<Vec<_>> = None;

            if team_based {
                // Get user's team ID
                let mut curr_player_team = BLUE_TEAM_ID;
                // Find first Game in the Match where the player exists
                for game in &curr_match.games {
                    let game_with_player = game
                        .match_scores
                        .iter()
                        .rfind(|x| x.player_id == rating_prior.player_id);
                    match game_with_player {
                        Some(g) => {
                            curr_player_team = g.team;
                            break;
                        }
                        None => continue
                    }
                }

                // Get IDs of all users in player's team and the opposite team
                let (teammate_list, opponent_list): (Vec<MatchScore>, Vec<MatchScore>) = curr_match
                    .games
                    .iter()
                    .flat_map(|f| f.match_scores.clone())
                    .partition(|score| score.team == curr_player_team);

                let mut teammate_list: Vec<i32> = teammate_list.iter().map(|player| player.player_id).collect();
                let mut opponent_list: Vec<i32> = opponent_list.iter().map(|player| player.player_id).collect();

                teammate_list.sort();
                teammate_list.dedup();
                opponent_list.sort();
                opponent_list.dedup();

                // Get teammate and opponent ratings
                let mut teammates: Vec<f64> = Vec::new();
                let mut opponents: Vec<f64> = Vec::new();

                push_team_rating(&mut ratings_hash, curr_match, teammate_list, &mut teammates);
                push_team_rating(&mut ratings_hash, curr_match, opponent_list, &mut opponents);

                if !teammates.is_empty() {
                    teammate_ratings = Some(teammates);
                }

                if !opponents.is_empty() {
                    opponent_ratings = Some(opponents);
                }
            }
            // Get average ratings of both teams
            let average_t_rating = average_rating(teammate_ratings);
            let average_o_rating = average_rating(opponent_ratings);
            // Record currently processed match
            // Uses start_time as end_time can be null (issue on osu-web side)
            decay_tracker.record_activity(rating_prior.player_id, curr_match.mode, start_time);

            current_match_stats.players_stats.push(PlayerMatchData {
                player_id: rating_prior.player_id,
                match_cost: match_cost.match_cost,
                old_rating: rating_prior.rating.clone(),
                new_rating: Default::default(),
                old_global_ranking: 0,
                new_global_ranking: 0,
                old_country_ranking: 0,
                new_country_ranking: 0,
                average_opponent_rating: average_o_rating,
                average_teammate_rating: average_t_rating
            })
        }

        // Sort rated players and their matchcosts by player IDs for correct mappings
        to_rate.sort_by(|x, y| x.player_id.cmp(&y.player_id));
        match_costs.sort_by(|x, y| x.player_id.cmp(&y.player_id));

        // Model ratings require a vector of teams to be passed, but matches are considered as FFA
        // so we need to consider every player as a one-man team
        let teams: Vec<Vec<Rating>> = to_rate.iter().map(|player| vec![player.rating.clone()]).collect();
        // Match costs are floats, but since we only need their order,
        // mapping them this way with precision loss should be fine
        let ranks: Vec<usize> = ranks_from_match_costs(&match_costs);
        let model_rating = model.rate(teams, ranks);
        // Apply resulting ratings to the players
        let flattened_ratings: Vec<Rating> = model_rating.into_iter().flatten().collect();
        for (idx, player) in to_rate.iter_mut().enumerate() {
            player.rating = flattened_ratings[idx].clone();
        }

        for rate in to_rate.iter() {
            let player_match_stats = current_match_stats
                .players_stats
                .iter_mut()
                .find(|x| x.player_id == rate.player_id)
                .unwrap();

            ratings_hash
                .entry((player_match_stats.player_id, curr_match.mode))
                .and_modify(|x| x.rating = rate.rating.clone());

            player_match_stats.new_rating = rate.rating.clone();
        }

        matches_stats.push(current_match_stats);

        bar.inc(1);
    }
    bar.finish();

    (matches_stats, decays)
}

fn calc_percentile(rank: i32, player_count: i32) -> f64 {
    (1.0 - ((rank - 1) as f64 / player_count as f64)).abs()
}

pub fn get_country_rank(
    mu: &f64,
    player_id: &i32,
    country_mappings_hash: &HashMap<i32, Option<String>>,
    existing_ratings: &[PlayerRating]
) -> i32 {
    let mut ratings: Vec<f64> = existing_ratings
        .iter()
        .filter(|r| {
            r.player_id != *player_id && country_mappings_hash.get(player_id) == country_mappings_hash.get(&r.player_id)
        })
        .filter(|r| country_mappings_hash.get(&r.player_id).is_some())
        .map(|r| r.rating.mu)
        .collect();

    ratings.push(*mu);
    ratings.sort_by(|x, y| y.partial_cmp(x).unwrap());
    for (rank, mu_iter) in ratings.iter().enumerate() {
        if mu == mu_iter {
            return (rank + 1) as i32;
        }
    }

    0
}

/// Returns a vector of rankings as follows:
/// - Minimum match cost has a rank equal to the size of the collection.
/// - Maximum match cost has a rank of 1.
///
/// The lower the rank, the better. The results are returned in the
/// same order as the input vector.
pub fn ranks_from_match_costs(match_costs: &[MatchCost]) -> Vec<usize> {
    let mut ranks = vec![0; match_costs.len()];
    let mut sorted_indices = (0..match_costs.len()).collect::<Vec<_>>();

    // Sort indices based on match_cost, preserving original order in case of ties
    sorted_indices.sort_by(|&a, &b| {
        match_costs[a]
            .match_cost
            .partial_cmp(&match_costs[b].match_cost)
            .unwrap()
    });

    // Assign ranks based on sorted positions, with the minimum match cost getting the highest rank
    for (rank, &idx) in sorted_indices.iter().enumerate() {
        ranks[idx] = match_costs.len() - rank;
    }

    ranks
}

pub fn get_global_rank(mu: &f64, player_id: &i32, existing_ratings: &[PlayerRating]) -> i32 {
    let mut ratings: Vec<f64> = existing_ratings
        .iter()
        .filter(|r| r.player_id != *player_id)
        .map(|r| r.rating.mu)
        .collect();

    ratings.push(*mu);
    ratings.sort_by(|x, y| y.partial_cmp(x).unwrap());
    for (rank, mu_iter) in ratings.iter().enumerate() {
        if mu == mu_iter {
            return (rank + 1) as i32;
        }
    }

    0
}

fn push_team_rating(
    ratings_hash: &mut HashMap<(i32, Mode), PlayerRating>,
    curr_match: &Match,
    teammate_list: Vec<i32>,
    teammate: &mut Vec<f64>
) {
    for id in teammate_list {
        let teammate_id = id;
        let mode = curr_match.mode;
        let rating = match ratings_hash.get(&(teammate_id, mode)) {
            Some(r) => r.rating.mu,
            None => todo!("This player is not in the hashmap")
        };
        teammate.push(rating)
    }
}

fn average_rating(ratings: Option<Vec<f64>>) -> Option<f64> {
    if let Some(rating) = ratings {
        let len = rating.len() as f64;
        let s_ratings: f64 = rating.into_iter().sum();
        Some(s_ratings / len)
    } else {
        None
    }
}

// Utility

/// Returns a vector of matchcosts for the given collection of games. If no games exist
/// in the match, returns None.
pub fn match_costs(games: &[Game]) -> Option<Vec<MatchCost>> {
    let mut match_costs: Vec<MatchCost> = Vec::new();

    // Map of { player_id, n_games_played }
    let mut games_played: HashMap<i32, i32> = HashMap::new();

    // Map of { player_id, normalized_score } - Used in matchcost formula
    let mut normalized_scores: HashMap<i32, f64> = HashMap::new();

    let n = games.len();
    if n == 0 {
        return None;
    }

    let normal = Normal::new(0.0, 1.0).unwrap();

    for game in games {
        let match_scores = &game.match_scores;
        let score_values: Vec<f64> = match_scores.iter().map(|x| x.score as f64).collect();
        let sum_scores: f64 = score_values.iter().sum();
        let average_score = sum_scores / match_scores.len() as f64;

        if average_score == 0.0 {
            continue;
        }

        let std_dev = score_values.std_dev();

        for score in match_scores {
            let player_id = score.player_id;

            games_played.entry(player_id).or_insert(0);
            normalized_scores.entry(player_id).or_insert(0.0);

            let cur_played = games_played.get(&player_id).unwrap();
            games_played.insert(player_id, cur_played + 1);
            let normalized_player_score = normalized_scores.get(&player_id).unwrap();

            if std_dev == 0.0 {
                normalized_scores.insert(player_id, normalized_player_score + 0.5);
            } else {
                let z_score = (score.score as f64 - average_score) / std_dev;
                normalized_scores.insert(player_id, normalized_player_score + normal.cdf(z_score));
            }
        }
    }

    for (player_id, n_played) in games_played {
        // The minimum match cost possible: e.g. 0.5 if you played 0 games in the match
        let base_score = 0.5 * n_played as f64;

        // Match cost is multiplied by something between 1.0 and (1.0 + lobby_bonus),
        // depending on whether 1 map was played vs all maps
        let lobby_bonus = 0.3;
        let norm_score = normalized_scores.get(&player_id).unwrap();

        let result = if n_played == 1 {
            (norm_score + base_score) * (1.0 / n_played as f64) * (1.0 + lobby_bonus)
        } else {
            (norm_score + base_score)
                * (1.0 / n_played as f64)
                * (1.0 + (lobby_bonus * ((n_played - 1) as f64) / (n as f64 / 1.0)).sqrt())
        };

        if result.is_nan() {
            panic!("Match cost cannot be NaN. {}", result);
        }

        let mc = MatchCost {
            player_id,
            match_cost: result
        };

        match_costs.push(mc);
    }

    Some(match_costs)
}

fn game_win_record(game: &Game) -> GameWinRecord {
    let game_id = game.id;
    let (winners, losers, winner_team, loser_team) = identify_game_winners_losers(game);

    GameWinRecord {
        game_id,
        winners,
        losers,
        winner_team,
        loser_team
    }
}

/// Identifies the winners and losers of a game.
/// Return format is tuple of (winner ids, loser ids, winner team, loser team)
fn identify_game_winners_losers(game: &Game) -> (Vec<i32>, Vec<i32>, i32, i32) {
    match game.team_type {
        TeamType::HeadToHead => {
            if game.match_scores.len() != 2 {
                println!("Head to head game must have 2 players: {:?}", game);
            }

            // Head to head
            let [ref score_0, ref score_1] = game.match_scores[0..2] else {
                panic!("Head to head game needs at least two scores!")
            };

            let winners;
            let losers;

            if score_0.score > score_1.score {
                winners = vec![score_0.player_id];
                losers = vec![score_1.player_id];
            } else {
                winners = vec![score_1.player_id];
                losers = vec![score_0.player_id];
            }

            return (winners, losers, 0, 0);
        }
        TeamType::TeamVs => {
            let mut red_players = vec![];
            let mut blue_players = vec![];

            let mut red_scores: Vec<i32> = vec![];
            let mut blue_scores: Vec<i32> = vec![];

            for score in &game.match_scores {
                match score.team {
                    i if i == BLUE_TEAM_ID => {
                        blue_players.push(score.player_id);
                        blue_scores.push(score.score);
                    }
                    i if i == RED_TEAM_ID => {
                        red_players.push(score.player_id);
                        red_scores.push(score.score);
                    }
                    _ => panic!("Invalid team type")
                }
            }

            let red_score: i32 = red_scores.iter().sum();
            let blue_score: i32 = blue_scores.iter().sum();

            if red_score > blue_score {
                (red_players, blue_players, RED_TEAM_ID, BLUE_TEAM_ID)
            } else {
                (blue_players, red_players, BLUE_TEAM_ID, RED_TEAM_ID)
            }
        }
        _ => panic!("Invalid team type")
    }
}

pub fn mu_for_rank(rank: i32) -> f64 {
    let val =
        constants::MULTIPLIER * (constants::OSU_RATING_INTERCEPT - (constants::OSU_RATING_SLOPE * (rank as f64).ln()));

    if val < constants::MULTIPLIER * constants::OSU_RATING_FLOOR {
        return constants::MULTIPLIER * constants::OSU_RATING_FLOOR;
    }

    if val > constants::MULTIPLIER * constants::OSU_RATING_CEILING {
        return constants::MULTIPLIER * constants::OSU_RATING_CEILING;
    }

    val
}

#[cfg(test)]
mod tests {
    use std::collections::HashMap;

    use chrono::{FixedOffset, Utc};
    use openskill::{model::model::Model, rating::Rating};

    use crate::{
        api::api_structs::{
            Beatmap, Game, GameWinRecord, Match, MatchScore, MatchWinRecord, Player, PlayerCountryMapping,
            PlayerMatchStats
        },
        model::{
            calc_percentile, calculate_country_ranks, calculate_post_match_info, calculate_ratings,
            constants::{BLUE_TEAM_ID, RED_TEAM_ID},
            mu_for_rank,
            structures::{
                match_cost::MatchCost, match_type::MatchType, mode::Mode, player_rating::PlayerRating,
                scoring_type::ScoringType, team_type::TeamType
            }
        },
        utils::test_utils
    };

    use super::{
        calculate_global_ranks, calculate_match_win_records, calculate_player_adjustments,
        calculate_processed_match_data, create_initial_ratings, create_model, game_win_record, hash_country_mappings,
        player_match_stats
    };

    fn match_from_json(json: &str) -> Match {
        serde_json::from_str(json).unwrap()
    }

    fn matches_from_json(json: &str) -> Vec<Match> {
        serde_json::from_str(json).unwrap()
    }

    fn players_from_json(json: &str) -> Vec<Player> {
        serde_json::from_str(json).unwrap()
    }

    fn country_mapping_from_json(json: &str) -> Vec<PlayerCountryMapping> {
        serde_json::from_str(json).unwrap()
    }

    #[test]
    fn ranks_from_match_costs_returns_correct_scalar() {
        let match_costs = vec![
            MatchCost {
                player_id: 1,
                match_cost: 0.5
            },
            MatchCost {
                player_id: 2,
                match_cost: 0.2
            },
            MatchCost {
                player_id: 3,
                match_cost: 0.7
            },
            MatchCost {
                player_id: 4,
                match_cost: 0.3
            },
            MatchCost {
                player_id: 5,
                match_cost: 2.1
            },
        ];

        let expected = vec![3, 5, 2, 4, 1];
        let value = super::ranks_from_match_costs(&match_costs);

        assert_eq!(expected, value);
    }

    #[test]
    fn mu_for_rank_returns_correct_min() {
        let rank = 1_000_000; // Some 7 digit player
        let expected = 225.0; // The minimum

        let value = mu_for_rank(rank);

        assert_eq!(expected, value);
    }

    #[test]
    fn mu_for_rank_returns_correct_max() {
        let rank = 1;
        let expected = 1350.0; // The minimum

        let value = mu_for_rank(rank);

        assert_eq!(expected, value);
    }

    #[test]
    fn mu_for_rank_returns_correct_10k() {
        let rank = 10000;
        let expected = 698.7109864354294; // The minimum

        let value = mu_for_rank(rank);

        assert!((expected - value).abs() < 0.000001);
    }

    #[test]
    fn mu_for_rank_returns_correct_500() {
        let rank = 500;
        let expected = 1130.0964338272045; // The minimum

        let value = mu_for_rank(rank);

        assert!((expected - value).abs() < 0.000001);
    }

    #[test]
    fn test_percentile() {
        let percentiles = [1.0, 0.8, 0.6, 0.4, 0.2];
        let ranks = [1, 2, 3, 4, 5];

        for i in 0..percentiles.len() {
            let expected_percentile = percentiles[i];
            let rank = ranks[i];

            // 1.0 = 1
            // 0.2 = 5
            let calculated_percentile = calc_percentile(rank, percentiles.len() as i32);
            assert!(calculated_percentile - expected_percentile < f64::EPSILON);
        }
    }

    #[test]
    fn test_match_2v2_data() {
        // Read data from /test_data/match_2v2.json
        let mut match_data = match_from_json(include_str!("../../test_data/match_2v2.json"));

        // Override match date to current time to avoid accidental decay
        match_data.start_time = Some(chrono::offset::Utc::now().fixed_offset());
        match_data.end_time = Some(chrono::offset::Utc::now().fixed_offset());

        let match_costs = super::match_costs(&match_data.games).unwrap();
        let ranks = super::ranks_from_match_costs(&match_costs);

        let player_ids = match_costs.iter().map(|mc| mc.player_id).collect::<Vec<i32>>();
        let mut initial_ratings = vec![];
        let mut country_mappings: Vec<PlayerCountryMapping> = vec![];

        let mut offset = 0.0;
        for id in player_ids {
            initial_ratings.push(PlayerRating {
                player_id: id,
                mode: Mode::Osu,
                rating: Rating {
                    mu: 1500.0 + offset,
                    sigma: 200.0
                },
                global_ranking: 0,
                country_ranking: 0,
                country: "US".to_string()
            });
            country_mappings.push(PlayerCountryMapping {
                player_id: id,
                country: Some("US".to_string())
            });

            offset += 1.0;
        }

        let country_mappings_hash = super::hash_country_mappings(&country_mappings);
        let model_ratings = initial_ratings.iter().map(|r| vec![r.rating.clone()]).collect();

        let model = super::create_model();

        println!("Model input:");
        println!("Input ratings: {:?}", &model_ratings);
        println!("Input rankings: {:?}", &ranks);
        let expected = model.rate(model_ratings, ranks);

        let result = super::calculate_ratings(initial_ratings.clone(), &[match_data], &model);

        println!("Expected outcome:");
        for i in 0..expected.len() {
            let team = expected.get(i).unwrap();

            let mc = match_costs.get(i).unwrap();
            let expected_rating = team.first().unwrap();
            let actual_rating = result
                .player_ratings
                .iter()
                .find(|x| x.player_id == mc.player_id)
                .unwrap();

            println!("Player id: {} Rating: {}", mc.player_id, expected_rating);

            let constants = test_utils::TestConstants::new();

            assert!(
                (expected_rating.mu - actual_rating.rating.mu).abs() < constants.open_skill_leniency,
                "Expected rating mu: {}, got: {}",
                expected_rating.mu,
                actual_rating.rating.mu
            );
            assert!(
                (expected_rating.sigma - actual_rating.rating.sigma).abs() < constants.open_skill_leniency,
                "Expected rating sigma: {}, got: {}",
                expected_rating.sigma,
                actual_rating.rating.sigma
            );
        }

        println!("Actual outcome:");
        for stat in &result.player_ratings {
            println!("Player id: {} Rating: {}", stat.player_id, &stat.rating);
        }

        // Test stats
        for stat in &result.rating_stats {
            let player_id = stat.player_id;
            let expected_starting_rating = initial_ratings.iter().find(|x| x.player_id == player_id).unwrap();
            let expected_evaluation = expected
                .iter()
                .find(|x| {
                    x[0].mu
                        == result
                            .player_ratings
                            .iter()
                            .find(|y| y.player_id == player_id)
                            .unwrap()
                            .rating
                            .mu
                })
                .unwrap()
                .first()
                .unwrap();

            let expected_starting_mu = expected_starting_rating.rating.mu;
            let expected_starting_sigma = expected_starting_rating.rating.sigma;

            let expected_after_mu = expected_evaluation.mu;
            let expected_after_sigma = expected_evaluation.sigma;

            let expected_mu_change = expected_after_mu - expected_starting_mu;
            let expected_sigma_change = expected_after_sigma - expected_starting_sigma;

            let expected_global_rank_before =
                super::get_global_rank(&expected_starting_mu, &player_id, &initial_ratings);
            let expected_country_rank_before = super::get_country_rank(
                &expected_starting_mu,
                &player_id,
                &country_mappings_hash,
                &initial_ratings
            );
            let expected_percentile_before =
                super::calc_percentile(expected_global_rank_before, initial_ratings.len() as i32);
            let expected_global_rank_after =
                super::get_global_rank(&expected_after_mu, &player_id, &result.player_ratings);
            let expected_country_rank_after = super::get_country_rank(
                &expected_after_mu,
                &player_id,
                &country_mappings_hash,
                &result.player_ratings
            );
            let expected_percentile_after =
                super::calc_percentile(expected_global_rank_after, result.player_ratings.len() as i32);

            let expected_global_rank_change = expected_global_rank_after - expected_global_rank_before;
            let expected_country_rank_change = expected_country_rank_after - expected_country_rank_before;
            let expected_percentile_change = expected_percentile_after - expected_percentile_before;

            let actual_starting_mu = stat.rating_before;
            let actual_starting_sigma = stat.volatility_before;

            let actual_after_mu = stat.rating_after;
            let actual_after_sigma = stat.volatility_after;

            let actual_mu_change = stat.rating_change;
            let actual_sigma_change = stat.volatility_change;

            let actual_global_rank_before = stat.global_rank_before;
            let actual_country_rank_before = stat.country_rank_before;
            let actual_percentile_before = stat.percentile_before;

            let actual_global_rank_after = stat.global_rank_after;
            let actual_country_rank_after = stat.country_rank_after;
            let actual_percentile_after = stat.percentile_after;

            let actual_global_rank_change = stat.global_rank_change;
            let actual_country_rank_change = stat.country_rank_change;
            let actual_percentile_change = stat.percentile_change;

            assert!((expected_starting_mu - actual_starting_mu).abs() < f64::EPSILON);
            assert!((expected_starting_sigma - actual_starting_sigma).abs() < f64::EPSILON);
            assert!((expected_after_mu - actual_after_mu).abs() < f64::EPSILON);
            assert!((expected_after_sigma - actual_after_sigma).abs() < f64::EPSILON);
            assert!((expected_mu_change - actual_mu_change).abs() < f64::EPSILON);
            assert!((expected_sigma_change - actual_sigma_change).abs() < f64::EPSILON);
            assert_eq!(expected_global_rank_before, actual_global_rank_before);
            assert_eq!(expected_country_rank_before, actual_country_rank_before);
            assert!((expected_percentile_before - actual_percentile_before).abs() < f64::EPSILON);
            assert_eq!(expected_global_rank_after, actual_global_rank_after);
            assert_eq!(expected_country_rank_after, actual_country_rank_after);
            assert!((expected_percentile_after - actual_percentile_after).abs() < f64::EPSILON);
            assert_eq!(expected_global_rank_change, actual_global_rank_change);
            assert_eq!(expected_country_rank_change, actual_country_rank_change);
            assert!((expected_percentile_change - actual_percentile_change).abs() < f64::EPSILON);
        }
    }

    #[test]
    fn test_calc_ratings_1v1() {
        let mut initial_ratings = Vec::new();
        let mut country_mappings: Vec<PlayerCountryMapping> = Vec::new();

        // Set both players to be from the same country to check country rankings
        // Create 2 players with default ratings
        for i in 0..2 {
            country_mappings.push(PlayerCountryMapping {
                player_id: i,
                country: Some("US".to_string())
            });

            initial_ratings.push(PlayerRating {
                player_id: i,
                mode: Mode::Osu,
                rating: Rating {
                    // We subtract 1.0 from player 1 here because
                    // global / country ranks etc. need to be known ahead of time.
                    // Player 0 has a higher starting rating than player 1,
                    // but player 1 wins. Thus, we simulate an upset and
                    // associated stat changes
                    mu: 1500.0 - i as f64,
                    sigma: 200.0
                },
                global_ranking: 0,
                country_ranking: 0,
                country: "US".to_string()
            })
        }

        // Create a match with the following structure:
        // - Match
        // - Game
        // - MatchScore (Player 0, Team 1, Score 525000)
        // - MatchScore (Player 1, Team 2, Score 525001)

        let start_time = chrono::offset::Utc::now().fixed_offset();
        let end_time = Some(start_time); // Assuming end_time is the same as start_time for demonstration

        let beatmap = test_beatmap();

        let match_scores = vec![
            MatchScore {
                player_id: 0,
                team: 1, // Blue
                score: 525000,
                enabled_mods: None,
                misses: 0,
                accuracy_standard: 100.0,
                accuracy_taiko: 0.0,
                accuracy_catch: 0.0,
                accuracy_mania: 0.0
            },
            MatchScore {
                player_id: 1,
                team: 2,       // Red
                score: 525001, // +1 score from blue. Should be the winner.
                enabled_mods: None,
                misses: 0,
                accuracy_standard: 100.0,
                accuracy_taiko: 0.0,
                accuracy_catch: 0.0,
                accuracy_mania: 0.0
            },
        ];

        let game = Game {
            id: 0,
            game_id: 0,
            ruleset: Mode::Osu,
            scoring_type: ScoringType::ScoreV2,
            team_type: TeamType::HeadToHead,
            start_time,
            end_time,
            beatmap: Some(beatmap),
            match_scores,
            mods: 0
        };

        let games = vec![game];

        let match_instance = Match {
            id: 0,
            match_id: 0,
            name: Some("TEST: (One) vs (One)".to_string()),
            mode: Mode::Osu,
            start_time: Some(start_time),
            end_time: None,
            games
        };

        let matches = vec![match_instance];

        let loser_id = 0;
        let winner_id = 1;

        let model = super::create_model();
        let expected_outcome = model.rate(
            vec![
                vec![Rating {
                    mu: 1500.0,
                    sigma: 200.0
                }],
                vec![Rating {
                    mu: 1499.0,
                    sigma: 200.0
                }],
            ],
            vec![winner_id, loser_id]
        );

        let loser_expected_outcome = &expected_outcome[loser_id][0];
        let winner_expected_outcome = &expected_outcome[winner_id][0];

        let result = calculate_ratings(initial_ratings, &matches, &model);

        let loser_stats = result
            .rating_stats
            .iter()
            .find(|x| x.player_id == loser_id as i32)
            .unwrap();

        let winner_stats = result
            .rating_stats
            .iter()
            .find(|x| x.player_id == winner_id as i32)
            .unwrap();

        let winner_base_stat = result
            .player_ratings
            .iter()
            .find(|x| x.player_id == winner_id as i32)
            .unwrap();

        let loser_base_stat = result
            .player_ratings
            .iter()
            .find(|x| x.player_id == loser_id as i32)
            .unwrap();

        let constants = test_utils::TestConstants::new();

        assert!(
            (winner_base_stat.rating.mu - winner_expected_outcome.mu).abs() < constants.open_skill_leniency,
            "Winner's base stat mu is {}, should be {}",
            winner_base_stat.rating.mu,
            winner_expected_outcome.mu
        );

        assert!(
            (winner_base_stat.rating.sigma - winner_expected_outcome.sigma).abs() < constants.open_skill_leniency,
            "Winner's base stat sigma is {}, should be {}",
            winner_base_stat.rating.sigma,
            winner_expected_outcome.sigma
        );

        assert!(
            (loser_base_stat.rating.mu - loser_expected_outcome.mu).abs() < constants.open_skill_leniency,
            "Loser's base stat mu is {}, should be {}",
            loser_base_stat.rating.mu,
            loser_expected_outcome.mu
        );
        assert!(
            (loser_base_stat.rating.sigma - loser_expected_outcome.sigma).abs() < constants.open_skill_leniency,
            "Loser's base stat sigma is {}, should be {}",
            loser_base_stat.rating.sigma,
            loser_expected_outcome.sigma
        );

        assert_eq!(
            result.player_ratings.len(),
            2,
            "There are {} base ratings, should be {}",
            result.player_ratings.len(),
            2
        );

        assert_eq!(
            result.rating_stats.len(),
            2,
            "There are {} rating stats, should be {}",
            result.rating_stats.len(),
            2
        );
        assert_eq!(
            result.adjustments.len(),
            0,
            "There are {} rating adjustments, should be {}",
            result.adjustments.len(),
            0
        );

        // TODO: Test can be extended to accomodate other stats etc.

        // Ensure match cost of winner is > loser
        assert!(
            winner_stats.match_cost > loser_stats.match_cost,
            "loser's match cost is higher"
        );

        // Average teammate ratings (None because 1v1)
        assert_eq!(
            loser_stats.average_teammate_rating, None,
            "Loser's teammate rating should be None"
        );
        assert_eq!(
            winner_stats.average_teammate_rating, None,
            "Winner's teammate rating should be None"
        );

        // TODO: Figure out why the differences are this large

        // Expected mu = actual mu
        assert!(
            (loser_expected_outcome.mu - loser_stats.rating_after).abs() < constants.open_skill_leniency,
            "Loser's rating is {}, should be {}",
            loser_stats.rating_after,
            loser_expected_outcome.mu
        );
        assert!(
            (loser_expected_outcome.sigma - loser_stats.volatility_after).abs() < constants.open_skill_leniency,
            "Loser's volatility is {}, should be {}",
            loser_stats.volatility_after,
            loser_expected_outcome.sigma
        );

        // Expected sigma = actual sigma
        assert!(
            (winner_expected_outcome.mu - winner_stats.rating_after).abs() < constants.open_skill_leniency,
            "Winner's rating is {}, should be {}",
            winner_stats.rating_after,
            winner_expected_outcome.mu
        );
        assert!(
            (winner_expected_outcome.sigma - winner_stats.volatility_after).abs() < constants.open_skill_leniency,
            "Winner's volatility is {}, should be {}",
            winner_stats.volatility_after,
            winner_expected_outcome.sigma
        );

        // mu before
        assert_eq!(
            loser_stats.rating_before, 1500.0,
            "Loser's rating before is {}, should be {}",
            loser_stats.rating_before, 1500.0
        );
        assert_eq!(
            winner_stats.rating_before, 1499.0,
            "Winner's rating before is {}, should be {}",
            winner_stats.rating_before, 1499.0
        );

        // sigma before
        assert_eq!(
            loser_stats.volatility_before, 200.0,
            "Loser's volatility before is {}, should be {}",
            loser_stats.volatility_before, 200.0
        );
        assert_eq!(
            winner_stats.volatility_before, 200.0,
            "Winner's volatility before is {}, should be {}",
            winner_stats.volatility_before, 200.0
        );

        // mu change
        assert_eq!(
            loser_stats.rating_change,
            loser_stats.rating_after - loser_stats.rating_before,
            "Loser's rating change is {}, should be {}",
            loser_stats.rating_change,
            loser_stats.rating_after - loser_stats.rating_before
        );
        assert_eq!(
            winner_stats.rating_change,
            winner_stats.rating_after - winner_stats.rating_before,
            "Winner's rating change is {}, should be {}",
            winner_stats.rating_change,
            winner_stats.rating_after - winner_stats.rating_before
        );

        // sigma change
        assert_eq!(
            loser_stats.volatility_change,
            loser_stats.volatility_after - loser_stats.volatility_before,
            "Loser's volatility change is {}, should be {}",
            loser_stats.volatility_change,
            loser_stats.volatility_after - loser_stats.volatility_before
        );
        assert_eq!(
            winner_stats.volatility_change,
            winner_stats.volatility_after - winner_stats.volatility_before,
            "Winner's volatility change is {}, should be {}",
            winner_stats.volatility_change,
            winner_stats.volatility_after - winner_stats.volatility_before
        );

        // global rank before -- remember, we are simulating an upset,
        // so the loser should have a higher initial rank than the winner.
        assert_eq!(
            loser_stats.global_rank_before, 1,
            "Loser's rank before is {}, should be {}",
            loser_stats.global_rank_before, 1
        );

        assert_eq!(
            winner_stats.global_rank_before, 2,
            "Winner's rank before is {}, should be {}",
            winner_stats.global_rank_before, 2
        );

        // global rank after
        // Player 1 ended up winning, so they should be rank 1 now.
        assert_eq!(loser_stats.global_rank_after, 2);
        assert_eq!(winner_stats.global_rank_after, 1);

        // global rank change
        assert_eq!(
            loser_stats.global_rank_change,
            loser_stats.global_rank_after - loser_stats.global_rank_before
        );
        assert_eq!(
            winner_stats.global_rank_change,
            winner_stats.global_rank_after - winner_stats.global_rank_before
        );

        // country rank before
        assert_eq!(loser_stats.country_rank_before, 1);
        assert_eq!(winner_stats.country_rank_before, 2);

        // country rank after
        // Player 1 ended up winning, so they should be rank 1 now.
        assert_eq!(loser_stats.country_rank_after, 2);
        assert_eq!(winner_stats.country_rank_after, 1);

        // country rank change
        assert_eq!(
            loser_stats.country_rank_change,
            loser_stats.country_rank_after - loser_stats.country_rank_before
        );
        assert_eq!(
            winner_stats.country_rank_change,
            winner_stats.country_rank_after - winner_stats.country_rank_before
        );

        // Percentile before
        // Worst in the collection (before match takes place)
        assert_eq!(
            winner_stats.percentile_before, 1.0,
            "Winner's percentile before is {}, should be {}",
            winner_stats.percentile_before, 1.0
        );

        // Since it's 1v1 match we iterating between two possible values
        // 1.0 and 0.5
        //
        // PR = n/N
        // 0.5 = 1/2
        // 1.0 = 2/2

        assert_eq!(
            loser_stats.percentile_before, 0.5,
            "Loser's percentile before is {}, should be {}",
            loser_stats.percentile_before, 0.5
        );

        assert_eq!(
            winner_stats.percentile_after, 0.5,
            "Winner's percentile after is {:?}, should be {:?}",
            winner_stats.percentile_after, 0.5
        );

        assert_eq!(
            loser_stats.percentile_after, 1.0,
            "Loser's percentile after is {:?}, should be {:?}",
            loser_stats.percentile_after, 1.0
        );
    }

    #[test]
    fn test_owc_2023_data() {
        // Arrange
        let match_data = matches_from_json(include_str!("../../test_data/owc_2023.json"));
        let player_data = players_from_json(include_str!("../../test_data/owc_2023_players.json"));
        let country_mapping = country_mapping_from_json(include_str!("../../test_data/country_mapping.json"));

        let country_hash = hash_country_mappings(&country_mapping);

        // Organized by country, sorted by rating
        let country_ordering: HashMap<String, Vec<PlayerRating>> = HashMap::new();

        // Act
        let plackett_luce = create_model();

        // Process initial ratings, establish expected data
        let initial_ratings = create_initial_ratings(&match_data, &player_data);
        let mut processed_match_data = calculate_processed_match_data(&initial_ratings, &match_data, &plackett_luce);

        let mut copied_initial_ratings = initial_ratings.clone();

        let match_rating_stats = calculate_post_match_info(&mut copied_initial_ratings, &mut processed_match_data.0);
        let adjustments = calculate_player_adjustments(&initial_ratings, &copied_initial_ratings);

        // The amount of players that participated in the matches
        let mut players_count = 0;

        for m in &match_data {
            let mut player_map: HashMap<i32, i32> = HashMap::new();

            for g in &m.games {
                for s in &g.match_scores {
                    if player_map.contains_key(&s.player_id) {
                        continue;
                    }

                    player_map.insert(s.player_id, 0);
                }
            }

            players_count += player_map.len();
        }

        // Assert

        // Ensure the length of match rating stats matches the
        // total count of unique players in each match
        assert_eq!(match_rating_stats.len(), players_count);
        assert_eq!(processed_match_data.0.len(), match_data.len());
    }

    // TODO: Rework this test
    #[test]
    fn test_multiple_mode_tracking() {
        // Load in OWC 2023 data
        // Duplicate & change all of the ruleset values to taiko (1)
        // we label it as twc for convenience, but it's the same exact
        // data as OWC with a different name (and ruleset change)

        // Arrange
        let id_offset = 1000;
        let owc_data = matches_from_json(include_str!("../../test_data/owc_2023.json"));
        // This will be modified to have all modes set to 1 -
        // structure of the data is identical between modes
        let mut twc_data = matches_from_json(include_str!("../../test_data/owc_2023.json"));
        let mut player_data = players_from_json(include_str!("../../test_data/owc_2023_players.json"));
        let country_mapping = country_mapping_from_json(include_str!("../../test_data/country_mapping.json"));
        let country_hash = hash_country_mappings(&country_mapping);

        // Organized by country, sorted by rating
        let country_ordering: HashMap<String, Vec<PlayerRating>> = HashMap::new();
        let plackett_luce = create_model();

        // Act
        // Set all modes in twc_data to taiko
        for m in &mut twc_data {
            m.mode = Mode::Taiko;
            m.id += id_offset;

            for g in &mut m.games {
                g.ruleset = Mode::Taiko;
            }
        }

        let standard_match_ids: Vec<_> = owc_data.iter().map(|x| x.id).collect();
        let taiko_match_ids: Vec<_> = twc_data.iter().map(|x| x.id).collect();

        // Set the osu ranks for taiko to be the exact same as standard
        for player in &mut player_data {
            player.rank_taiko = player.rank_standard;
            player.earliest_taiko_global_rank = player.earliest_osu_global_rank;
            player.earliest_taiko_global_rank_date = player.earliest_catch_global_rank_date;
        }

        // Scenario 1:
        // Calculating ratings separatly for owc and twc data
        // and making sure they are the same
        let initial_ratings_std = create_initial_ratings(&owc_data, &player_data);
        let initial_ratings_taiko = create_initial_ratings(&twc_data, &player_data);

        let standard_res = calculate_ratings(initial_ratings_std.clone(), &owc_data, &plackett_luce);
        let taiko_res = calculate_ratings(initial_ratings_taiko.clone(), &twc_data, &plackett_luce);

        assert_eq!(standard_res.rating_stats.len(), taiko_res.rating_stats.len());
        assert_eq!(standard_res.adjustments.len(), taiko_res.adjustments.len());

        for std in &standard_res.rating_stats {
            let taiko = taiko_res
                .rating_stats
                .iter()
                .find(|x| x.player_id == std.player_id && x.match_id == std.match_id + id_offset)
                .unwrap();

            assert_eq!(std.player_id, taiko.player_id);
            assert_eq!(std.match_id, taiko.match_id - id_offset);
            assert_eq!(std.match_cost, taiko.match_cost);
            assert_eq!(std.rating_before, taiko.rating_before);
            assert_eq!(std.rating_after, taiko.rating_after);
            assert_eq!(std.global_rank_before, taiko.global_rank_before);
            assert_eq!(std.country_rank_before, taiko.country_rank_before);
        }

        // Scenario 2:
        // Combining owc and twc data together and calculating results
        // comparing that results are the same but for two modes
        let mut combined_match_data = Vec::new();

        let expected_match_results_len = standard_res.rating_stats.len() + taiko_res.rating_stats.len();

        combined_match_data.extend(owc_data);
        combined_match_data.extend(twc_data);

        let mut combined_initial_ratings = Vec::new();
        combined_initial_ratings.extend(initial_ratings_taiko.clone());

        let mut cloned_ratings = initial_ratings_taiko.clone();
        cloned_ratings.iter_mut().for_each(|x| x.mode = Mode::Taiko);

        combined_initial_ratings.extend(cloned_ratings);

        // Calculating correct ranking placements after extending
        calculate_global_ranks(&mut combined_initial_ratings, Mode::Osu);
        calculate_global_ranks(&mut combined_initial_ratings, Mode::Taiko);

        calculate_country_ranks(&mut combined_initial_ratings, Mode::Osu);
        calculate_country_ranks(&mut combined_initial_ratings, Mode::Taiko);

        let combined_res = calculate_ratings(combined_initial_ratings, &combined_match_data, &plackett_luce);

        assert_eq!(combined_res.rating_stats.len(), expected_match_results_len);

        for rating in &combined_res.rating_stats {
            let occurences: Vec<usize> = combined_res
                .rating_stats
                .iter()
                .enumerate()
                .filter_map(|(i, x)| {
                    if x.player_id == rating.player_id && (x.match_id == rating.match_id) {
                        Some(i)
                    } else {
                        None
                    }
                })
                .collect();

            assert_eq!(occurences.len(), 2);

            let first_idx = occurences[0];
            let second_idx = occurences[1];

            let first = &combined_res.rating_stats[first_idx];
            let second = &combined_res.rating_stats[second_idx];

            assert_eq!(first.player_id, second.player_id);
            assert_eq!(first.match_id, second.match_id - id_offset);
            assert_eq!(first.match_cost, second.match_cost);
            assert_eq!(first.rating_before, second.rating_before);
            assert_eq!(first.rating_after, second.rating_after);
            assert_eq!(first.global_rank_before, second.global_rank_before);
            assert_eq!(first.country_rank_before, second.country_rank_before);
        }
    }

    #[test]
    fn test_multiple_gamemodes_calculation_minimal() {
        // Two 1v1 matches of same players but in different gamemodes
        let initial_ratings = vec![
            PlayerRating {
                player_id: 1,
                mode: Mode::Osu,
                rating: Rating {
                    mu: 1500.0,
                    sigma: 200.0
                },
                global_ranking: 1,
                country_ranking: 1,
                country: "US".to_owned()
            },
            PlayerRating {
                player_id: 1,
                mode: Mode::Taiko,
                rating: Rating {
                    mu: 800.0,
                    sigma: 200.0
                },
                global_ranking: 2,
                country_ranking: 2,
                country: "US".to_owned()
            },
            PlayerRating {
                player_id: 2,
                mode: Mode::Taiko,
                rating: Rating {
                    mu: 1500.0,
                    sigma: 200.0
                },
                global_ranking: 1,
                country_ranking: 1,
                country: "US".to_owned()
            },
            PlayerRating {
                player_id: 2,
                mode: Mode::Osu,
                rating: Rating {
                    mu: 800.0,
                    sigma: 200.0
                },
                global_ranking: 2,
                country_ranking: 2,
                country: "US".to_owned()
            },
        ];

        // Osu match: player 2 is winner
        // Taiko match: player 1 is winner
        let matches = vec![
            // Osu match
            Match {
                id: 1,
                match_id: 123,
                name: Some("Osu game".to_owned()),
                mode: Mode::Osu,
                start_time: Some(Utc::now().with_timezone(&FixedOffset::east_opt(0).unwrap())),
                end_time: None,
                games: vec![Game {
                    id: 123,
                    ruleset: Mode::Osu,
                    scoring_type: ScoringType::Score,
                    team_type: TeamType::TeamVs,
                    mods: 0,
                    game_id: 456,
                    start_time: Utc::now().with_timezone(&FixedOffset::east_opt(0).unwrap()),
                    end_time: None,
                    beatmap: None,
                    match_scores: vec![
                        MatchScore {
                            player_id: 1,
                            team: 1,
                            score: 100000,
                            enabled_mods: Some(0),
                            misses: 1,
                            accuracy_standard: 100.0,
                            accuracy_taiko: 100.0,
                            accuracy_catch: 100.0,
                            accuracy_mania: 100.0
                        },
                        MatchScore {
                            player_id: 2,
                            team: 2,
                            score: 1000000,
                            enabled_mods: Some(0),
                            misses: 0,
                            accuracy_standard: 100.0,
                            accuracy_taiko: 100.0,
                            accuracy_catch: 100.0,
                            accuracy_mania: 100.0
                        },
                    ]
                }]
            },
            Match {
                id: 2,
                match_id: 124,
                name: Some("Taiko game".to_owned()),
                mode: Mode::Taiko,
                start_time: Some(Utc::now().with_timezone(&FixedOffset::east_opt(0).unwrap())),
                end_time: None,
                games: vec![Game {
                    id: 123,
                    ruleset: Mode::Taiko,
                    scoring_type: ScoringType::Score,
                    team_type: TeamType::TeamVs,
                    mods: 0,
                    game_id: 456,
                    start_time: Utc::now().with_timezone(&FixedOffset::east_opt(0).unwrap()),
                    end_time: None,
                    beatmap: None,
                    match_scores: vec![
                        MatchScore {
                            player_id: 1,
                            team: 1,
                            score: 1_000_000,
                            enabled_mods: Some(0),
                            misses: 1,
                            accuracy_standard: 100.0,
                            accuracy_taiko: 100.0,
                            accuracy_catch: 100.0,
                            accuracy_mania: 100.0
                        },
                        MatchScore {
                            player_id: 2,
                            team: 2,
                            score: 1000,
                            enabled_mods: Some(0),
                            misses: 0,
                            accuracy_standard: 100.0,
                            accuracy_taiko: 100.0,
                            accuracy_catch: 100.0,
                            accuracy_mania: 100.0
                        },
                    ]
                }]
            },
        ];

        let mut copied = initial_ratings.clone();

        let plackett_luce = create_model();
        let (mut processed_match_data, adjustments) = calculate_processed_match_data(&copied, &matches, &plackett_luce);

        let match_info = calculate_post_match_info(&mut copied, &mut processed_match_data);

        // Sanity checks to make sure there are no weird
        // global/country ranks assinged
        // In this particular tests there should be only 1's and 2's
        for m in &match_info {
            assert!((1..=2).contains(&m.global_rank_before));
            assert!((1..=2).contains(&m.global_rank_after));
            assert!((1..=2).contains(&m.country_rank_after));
            assert!((1..=2).contains(&m.country_rank_before));
        }

        let result = calculate_ratings(initial_ratings, &matches, &plackett_luce);

        // Same sanity check as above
        for m in &result.rating_stats {
            assert!((1..=2).contains(&m.global_rank_before));
            assert!((1..=2).contains(&m.global_rank_after));
            assert!((1..=2).contains(&m.country_rank_after));
            assert!((1..=2).contains(&m.country_rank_before));
        }

        assert_eq!(result.player_ratings.len(), 4);

        let p1_osu = result
            .player_ratings
            .iter()
            .find(|x| x.player_id == 1 && x.mode == Mode::Osu)
            .unwrap();
        let p2_osu = result
            .player_ratings
            .iter()
            .find(|x| x.player_id == 2 && x.mode == Mode::Osu)
            .unwrap();

        let p1_taiko = result
            .player_ratings
            .iter()
            .find(|x| x.player_id == 1 && x.mode == Mode::Taiko)
            .unwrap();
        let p2_taiko = result
            .player_ratings
            .iter()
            .find(|x| x.player_id == 2 && x.mode == Mode::Taiko)
            .unwrap();

        assert_eq!(p2_taiko.global_ranking, 1);
        assert_eq!(p1_taiko.global_ranking, 2);

        assert_eq!(p1_osu.global_ranking, 1);
        assert_eq!(p2_osu.global_ranking, 2);
    }

    #[test]
    fn test_global_ranking_calculation_different_gamemodes2() {
        let mut players = vec![
            PlayerRating {
                player_id: 1,
                mode: Mode::Osu,
                rating: Rating {
                    mu: 1500.0,
                    sigma: 200.0
                },
                global_ranking: 1,
                country_ranking: 1,
                country: "US".to_owned()
            },
            PlayerRating {
                player_id: 1,
                mode: Mode::Taiko,
                rating: Rating {
                    mu: 800.0,
                    sigma: 200.0
                },
                global_ranking: 2,
                country_ranking: 2,
                country: "US".to_owned()
            },
            PlayerRating {
                player_id: 2,
                mode: Mode::Taiko,
                rating: Rating {
                    mu: 1500.0,
                    sigma: 200.0
                },
                global_ranking: 1,
                country_ranking: 1,
                country: "US".to_owned()
            },
            PlayerRating {
                player_id: 2,
                mode: Mode::Osu,
                rating: Rating {
                    mu: 800.0,
                    sigma: 200.0
                },
                global_ranking: 2,
                country_ranking: 2,
                country: "US".to_owned()
            },
        ];

        calculate_global_ranks(&mut players, Mode::Osu);
        calculate_global_ranks(&mut players, Mode::Taiko);
        calculate_global_ranks(&mut players, Mode::Mania);
        calculate_global_ranks(&mut players, Mode::Catch);

        assert_eq!(
            players
                .iter()
                .find(|x| x.player_id == 1 && x.mode == Mode::Osu)
                .unwrap()
                .global_ranking,
            1
        );

        assert_eq!(
            players
                .iter()
                .find(|x| x.player_id == 1 && x.mode == Mode::Taiko)
                .unwrap()
                .global_ranking,
            2
        );

        assert_eq!(
            players
                .iter()
                .find(|x| x.player_id == 2 && x.mode == Mode::Osu)
                .unwrap()
                .global_ranking,
            2
        );

        assert_eq!(
            players
                .iter()
                .find(|x| x.player_id == 2 && x.mode == Mode::Taiko)
                .unwrap()
                .global_ranking,
            1
        );
    }

    #[test]
    fn test_global_ranking_calculation_different_gamemodes() {
        let mut players = vec![
            PlayerRating {
                player_id: 200,
                mode: Mode::Osu,
                rating: Rating {
                    mu: 1500.0,
                    sigma: 200.0
                },
                global_ranking: 0,
                country_ranking: 0,
                country: "RU".to_string()
            },
            PlayerRating {
                player_id: 100,
                mode: Mode::Taiko,
                rating: Rating {
                    mu: 1500.0,
                    sigma: 200.0
                },
                global_ranking: 0,
                country_ranking: 0,
                country: "RU".to_string()
            },
            PlayerRating {
                player_id: 102,
                mode: Mode::Taiko,
                rating: Rating {
                    mu: 1000.0,
                    sigma: 200.0
                },
                global_ranking: 0,
                country_ranking: 0,
                country: "RU".to_string()
            },
            PlayerRating {
                player_id: 101,
                mode: Mode::Taiko,
                rating: Rating {
                    mu: 1499.0,
                    sigma: 200.0
                },
                global_ranking: 0,
                country_ranking: 0,
                country: "RU".to_string()
            },
            PlayerRating {
                player_id: 202,
                mode: Mode::Osu,
                rating: Rating {
                    mu: 700.0,
                    sigma: 200.0
                },
                global_ranking: 0,
                country_ranking: 0,
                country: "RU".to_string()
            },
            PlayerRating {
                player_id: 201,
                mode: Mode::Osu,
                rating: Rating {
                    mu: 899.0,
                    sigma: 200.0
                },
                global_ranking: 0,
                country_ranking: 0,
                country: "RU".to_string()
            },
        ];

        calculate_global_ranks(&mut players, Mode::Osu);
        calculate_global_ranks(&mut players, Mode::Taiko);

        assert_eq!(players.iter().find(|x| x.player_id == 200).unwrap().global_ranking, 1);

        assert_eq!(players.iter().find(|x| x.player_id == 201).unwrap().global_ranking, 2);

        assert_eq!(players.iter().find(|x| x.player_id == 202).unwrap().global_ranking, 3);

        assert_eq!(players.iter().find(|x| x.player_id == 100).unwrap().global_ranking, 1);

        assert_eq!(players.iter().find(|x| x.player_id == 101).unwrap().global_ranking, 2);

        assert_eq!(players.iter().find(|x| x.player_id == 102).unwrap().global_ranking, 3);
    }

    #[test]
    fn test_country_ranking_calculation_different_gamemodes() {
        let mut players = vec![
            PlayerRating {
                player_id: 200,
                mode: Mode::Osu,
                rating: Rating {
                    mu: 1500.0,
                    sigma: 200.0
                },
                global_ranking: 0,
                country_ranking: 0,
                country: "RU".to_string()
            },
            PlayerRating {
                player_id: 101,
                mode: Mode::Taiko,
                rating: Rating {
                    mu: 1000.0,
                    sigma: 200.0
                },
                global_ranking: 0,
                country_ranking: 0,
                country: "RU".to_string()
            },
            PlayerRating {
                player_id: 201,
                mode: Mode::Osu,
                rating: Rating {
                    mu: 1449.0,
                    sigma: 200.0
                },
                global_ranking: 0,
                country_ranking: 0,
                country: "RU".to_string()
            },
            PlayerRating {
                player_id: 102,
                mode: Mode::Taiko,
                rating: Rating {
                    mu: 900.0,
                    sigma: 200.0
                },
                global_ranking: 0,
                country_ranking: 0,
                country: "RU".to_string()
            },
            PlayerRating {
                player_id: 100,
                mode: Mode::Taiko,
                rating: Rating {
                    mu: 1500.0,
                    sigma: 200.0
                },
                global_ranking: 0,
                country_ranking: 0,
                country: "RU".to_string()
            },
        ];

        calculate_country_ranks(&mut players, Mode::Osu);
        calculate_country_ranks(&mut players, Mode::Taiko);

        assert_eq!(players.iter().find(|x| x.player_id == 100).unwrap().country_ranking, 1);

        assert_eq!(players.iter().find(|x| x.player_id == 200).unwrap().country_ranking, 1);

        assert_eq!(players.iter().find(|x| x.player_id == 101).unwrap().country_ranking, 2);

        assert_eq!(players.iter().find(|x| x.player_id == 102).unwrap().country_ranking, 3);
    }

    fn test_beatmap() -> Beatmap {
        Beatmap {
            artist: "Test".to_string(),
            beatmap_id: 0,
            bpm: Some(220.0),
            mapper_id: 0,
            mapper_name: "efaf".to_string(),
            sr: 6.0,
            cs: 4.0,
            ar: 9.0,
            hp: 7.0,
            od: 9.0,
            drain_time: 160.0,
            length: 165.0,
            title: "Testing".to_string(),
            diff_name: Some("Testing".to_string())
        }
    }

    #[test]
    fn test_game_win_record_team_vs() {
        let game = Game {
            id: 14,
            game_id: 0,
            ruleset: Mode::Osu,
            scoring_type: ScoringType::ScoreV2,
            team_type: TeamType::TeamVs,
            start_time: Utc::now().fixed_offset(),
            end_time: Some(Utc::now().fixed_offset()),
            beatmap: Some(test_beatmap()),
            match_scores: vec![
                MatchScore {
                    player_id: 0,
                    team: 1,
                    score: 525000,
                    enabled_mods: None,
                    misses: 0,
                    accuracy_standard: 100.0,
                    accuracy_taiko: 0.0,
                    accuracy_catch: 0.0,
                    accuracy_mania: 0.0
                },
                MatchScore {
                    player_id: 1,
                    team: 1,
                    score: 525000,
                    enabled_mods: None,
                    misses: 0,
                    accuracy_standard: 100.0,
                    accuracy_taiko: 0.0,
                    accuracy_catch: 0.0,
                    accuracy_mania: 0.0
                },
                MatchScore {
                    player_id: 2,
                    team: 2,
                    score: 525000,
                    enabled_mods: None,
                    misses: 0,
                    accuracy_standard: 100.0,
                    accuracy_taiko: 0.0,
                    accuracy_catch: 0.0,
                    accuracy_mania: 0.0
                },
                MatchScore {
                    player_id: 3,
                    team: 2,
                    score: 625000,
                    enabled_mods: None,
                    misses: 0,
                    accuracy_standard: 100.0,
                    accuracy_taiko: 0.0,
                    accuracy_catch: 0.0,
                    accuracy_mania: 0.0
                },
            ],
            mods: 0
        };

        let expected = GameWinRecord {
            game_id: 14,
            winners: vec![2, 3],
            losers: vec![0, 1],
            winner_team: 2,
            loser_team: 1
        };

        let result = game_win_record(&game);

        assert_eq!(result, expected);
    }

    #[test]
    fn test_game_win_record_1v1() {
        let game = Game {
            id: 14,
            game_id: 0,
            ruleset: Mode::Osu,
            scoring_type: ScoringType::ScoreV2,
            team_type: TeamType::HeadToHead,
            start_time: Utc::now().fixed_offset(),
            end_time: Some(Utc::now().fixed_offset()),
            beatmap: Some(test_beatmap()),
            match_scores: vec![
                MatchScore {
                    player_id: 0,
                    team: 0,
                    score: 525000,
                    enabled_mods: None,
                    misses: 0,
                    accuracy_standard: 100.0,
                    accuracy_taiko: 0.0,
                    accuracy_catch: 0.0,
                    accuracy_mania: 0.0
                },
                MatchScore {
                    player_id: 1,
                    team: 0,
                    score: 625000,
                    enabled_mods: None,
                    misses: 0,
                    accuracy_standard: 100.0,
                    accuracy_taiko: 0.0,
                    accuracy_catch: 0.0,
                    accuracy_mania: 0.0
                },
            ],
            mods: 0
        };

        let expected = GameWinRecord {
            game_id: 14,
            winners: vec![1],
            losers: vec![0],
            winner_team: 0,
            loser_team: 0
        };

        let result = game_win_record(&game);

        assert_eq!(result, expected);
    }

    #[test]
    fn test_match_win_records_team_vs_simple() {
        // Winners: Team red, ids 2 and 3
        // Losers: Team blue, ids 0 and 1
        let match_data = Match {
            id: 12,
            match_id: 0,
            name: Some("Foo".to_string()),
            mode: Mode::Osu,
            start_time: None,
            end_time: None,
            games: vec![
                // Game 1: Red wins against blue
                Game {
                    id: 0,
                    ruleset: Mode::Osu,
                    scoring_type: ScoringType::ScoreV2,
                    team_type: TeamType::TeamVs,
                    mods: 0,
                    game_id: 0,
                    start_time: Default::default(),
                    end_time: None,
                    beatmap: None,
                    match_scores: vec![
                        MatchScore {
                            player_id: 0,
                            team: BLUE_TEAM_ID,
                            score: 525000,
                            enabled_mods: None,
                            misses: 0,
                            accuracy_standard: 100.0,
                            accuracy_taiko: 0.0,
                            accuracy_catch: 0.0,
                            accuracy_mania: 0.0
                        },
                        MatchScore {
                            player_id: 1,
                            team: BLUE_TEAM_ID,
                            score: 525000,
                            enabled_mods: None,
                            misses: 0,
                            accuracy_standard: 100.0,
                            accuracy_taiko: 0.0,
                            accuracy_catch: 0.0,
                            accuracy_mania: 0.0
                        },
                        MatchScore {
                            player_id: 2,
                            team: RED_TEAM_ID,
                            score: 525000,
                            enabled_mods: None,
                            misses: 0,
                            accuracy_standard: 100.0,
                            accuracy_taiko: 0.0,
                            accuracy_catch: 0.0,
                            accuracy_mania: 0.0
                        },
                        MatchScore {
                            player_id: 3,
                            team: RED_TEAM_ID,
                            score: 625000,
                            enabled_mods: None,
                            misses: 0,
                            accuracy_standard: 100.0,
                            accuracy_taiko: 0.0,
                            accuracy_catch: 0.0,
                            accuracy_mania: 0.0
                        },
                    ]
                },
                // Game 2: Red wins against blue
                Game {
                    id: 1,
                    ruleset: Mode::Osu,
                    scoring_type: ScoringType::ScoreV2,
                    team_type: TeamType::TeamVs,
                    mods: 0,
                    game_id: 1,
                    start_time: Default::default(),
                    end_time: None,
                    beatmap: None,
                    match_scores: vec![
                        MatchScore {
                            player_id: 0,
                            team: BLUE_TEAM_ID,
                            score: 525000,
                            enabled_mods: None,
                            misses: 0,
                            accuracy_standard: 100.0,
                            accuracy_taiko: 0.0,
                            accuracy_catch: 0.0,
                            accuracy_mania: 0.0
                        },
                        MatchScore {
                            player_id: 1,
                            team: BLUE_TEAM_ID,
                            score: 525000,
                            enabled_mods: None,
                            misses: 0,
                            accuracy_standard: 100.0,
                            accuracy_taiko: 0.0,
                            accuracy_catch: 0.0,
                            accuracy_mania: 0.0
                        },
                        MatchScore {
                            player_id: 2,
                            team: RED_TEAM_ID,
                            score: 525000,
                            enabled_mods: None,
                            misses: 0,
                            accuracy_standard: 100.0,
                            accuracy_taiko: 0.0,
                            accuracy_catch: 0.0,
                            accuracy_mania: 0.0
                        },
                        MatchScore {
                            player_id: 3,
                            team: RED_TEAM_ID,
                            score: 625000,
                            enabled_mods: None,
                            misses: 0,
                            accuracy_standard: 100.0,
                            accuracy_taiko: 0.0,
                            accuracy_catch: 0.0,
                            accuracy_mania: 0.0
                        },
                    ]
                },
                // Game 3: Blue wins against red
                Game {
                    id: 2,
                    ruleset: Mode::Osu,
                    scoring_type: ScoringType::ScoreV2,
                    team_type: TeamType::TeamVs,
                    mods: 0,
                    game_id: 2,
                    start_time: Default::default(),
                    end_time: None,
                    beatmap: None,
                    match_scores: vec![
                        MatchScore {
                            player_id: 0,
                            team: BLUE_TEAM_ID,
                            score: 625000,
                            enabled_mods: None,
                            misses: 0,
                            accuracy_standard: 100.0,
                            accuracy_taiko: 0.0,
                            accuracy_catch: 0.0,
                            accuracy_mania: 0.0
                        },
                        MatchScore {
                            player_id: 1,
                            team: BLUE_TEAM_ID,
                            score: 625000,
                            enabled_mods: None,
                            misses: 0,
                            accuracy_standard: 100.0,
                            accuracy_taiko: 0.0,
                            accuracy_catch: 0.0,
                            accuracy_mania: 0.0
                        },
                        MatchScore {
                            player_id: 2,
                            team: RED_TEAM_ID,
                            score: 525000,
                            enabled_mods: None,
                            misses: 0,
                            accuracy_standard: 100.0,
                            accuracy_taiko: 0.0,
                            accuracy_catch: 0.0,
                            accuracy_mania: 0.0
                        },
                        MatchScore {
                            player_id: 3,
                            team: RED_TEAM_ID,
                            score: 525000,
                            enabled_mods: None,
                            misses: 0,
                            accuracy_standard: 100.0,
                            accuracy_taiko: 0.0,
                            accuracy_catch: 0.0,
                            accuracy_mania: 0.0
                        },
                    ]
                },
            ]
        };

        let expected_mwr = MatchWinRecord {
            match_id: 12,
            loser_roster: vec![0, 1],
            winner_roster: vec![2, 3],
            loser_points: 1,
            winner_points: 2,
            winner_team: Some(RED_TEAM_ID),
            loser_team: Some(BLUE_TEAM_ID),
            match_type: Some(MatchType::Team as i32)
        };

        let expected_gwrs = vec![
            GameWinRecord {
                game_id: 0,
                winners: vec![2, 3],
                losers: vec![0, 1],
                winner_team: RED_TEAM_ID,
                loser_team: BLUE_TEAM_ID
            },
            GameWinRecord {
                game_id: 1,
                winners: vec![2, 3],
                losers: vec![0, 1],
                winner_team: RED_TEAM_ID,
                loser_team: BLUE_TEAM_ID
            },
            GameWinRecord {
                game_id: 2,
                winners: vec![0, 1],
                losers: vec![2, 3],
                winner_team: BLUE_TEAM_ID,
                loser_team: RED_TEAM_ID
            },
        ];

        let (actual_mwr, actual_gwrs) = calculate_match_win_records(&vec![match_data]);

        assert_eq!(actual_mwr.len(), 1);
        assert_eq!(actual_gwrs.len(), 3);

        assert_eq!(actual_mwr[0], expected_mwr);

        for i in 0..3 {
            assert_eq!(actual_gwrs[i], expected_gwrs[i]);
        }
    }

    #[test]
    fn test_match_win_records_head_to_head_simple() {
        // Winners: 1
        // Losers: 0
        let match_data = Match {
            id: 12,
            match_id: 0,
            name: Some("Foo".to_string()),
            mode: Mode::Osu,
            start_time: None,
            end_time: None,
            games: vec![
                // Game 1: Player 1 wins against player 0
                Game {
                    id: 0,
                    ruleset: Mode::Osu,
                    scoring_type: ScoringType::ScoreV2,
                    team_type: TeamType::HeadToHead,
                    mods: 0,
                    game_id: 0,
                    start_time: Default::default(),
                    end_time: None,
                    beatmap: None,
                    match_scores: vec![
                        MatchScore {
                            player_id: 0,
                            team: 0,
                            score: 525000,
                            enabled_mods: None,
                            misses: 0,
                            accuracy_standard: 100.0,
                            accuracy_taiko: 0.0,
                            accuracy_catch: 0.0,
                            accuracy_mania: 0.0
                        },
                        MatchScore {
                            player_id: 1,
                            team: 0,
                            score: 625000,
                            enabled_mods: None,
                            misses: 0,
                            accuracy_standard: 100.0,
                            accuracy_taiko: 0.0,
                            accuracy_catch: 0.0,
                            accuracy_mania: 0.0
                        },
                    ]
                },
                // Game 2: Player 1 wins against player 0
                Game {
                    id: 1,
                    ruleset: Mode::Osu,
                    scoring_type: ScoringType::ScoreV2,
                    team_type: TeamType::HeadToHead,
                    mods: 0,
                    game_id: 1,
                    start_time: Default::default(),
                    end_time: None,
                    beatmap: None,
                    match_scores: vec![
                        MatchScore {
                            player_id: 0,
                            team: 0,
                            score: 525000,
                            enabled_mods: None,
                            misses: 0,
                            accuracy_standard: 100.0,
                            accuracy_taiko: 0.0,
                            accuracy_catch: 0.0,
                            accuracy_mania: 0.0
                        },
                        MatchScore {
                            player_id: 1,
                            team: 0,
                            score: 625000,
                            enabled_mods: None,
                            misses: 0,
                            accuracy_standard: 100.0,
                            accuracy_taiko: 0.0,
                            accuracy_catch: 0.0,
                            accuracy_mania: 0.0
                        },
                    ]
                },
                // Game 3: Player 0 wins against player 1
                Game {
                    id: 2,
                    ruleset: Mode::Osu,
                    scoring_type: ScoringType::ScoreV2,
                    team_type: TeamType::HeadToHead,
                    mods: 0,
                    game_id: 2,
                    start_time: Default::default(),
                    end_time: None,
                    beatmap: None,
                    match_scores: vec![
                        MatchScore {
                            player_id: 0,
                            team: 0,
                            score: 625000,
                            enabled_mods: None,
                            misses: 0,
                            accuracy_standard: 100.0,
                            accuracy_taiko: 0.0,
                            accuracy_catch: 0.0,
                            accuracy_mania: 0.0
                        },
                        MatchScore {
                            player_id: 1,
                            team: 0,
                            score: 525000,
                            enabled_mods: None,
                            misses: 0,
                            accuracy_standard: 100.0,
                            accuracy_taiko: 0.0,
                            accuracy_catch: 0.0,
                            accuracy_mania: 0.0
                        },
                    ]
                },
            ]
        };

        let expected_mwr = MatchWinRecord {
            match_id: 12,
            loser_roster: vec![0],
            winner_roster: vec![1],
            loser_points: 1,
            winner_points: 2,
            winner_team: Some(0),
            loser_team: Some(0),
            match_type: Some(MatchType::HeadToHead as i32)
        };

        let (mwr, _) = calculate_match_win_records(&vec![match_data]);

        assert_eq!(mwr.len(), 1);
        assert_eq!(mwr[0], expected_mwr);
    }

    #[test]
    fn test_match_win_records_head_to_head_tie() {
        // Winners: 1
        // Losers: 0

        // Winner will earn 1 point and loser will earn 1 point across two games
        // This can happen if a showmatch isn't detected, or warmups get included
        // and the game results in a tie.

        let match_data = Match {
            id: 12,
            match_id: 0,
            name: Some("Foo".to_string()),
            mode: Mode::Osu,
            start_time: None,
            end_time: None,
            games: vec![
                // Game 1: Player 0 wins
                Game {
                    id: 0,
                    ruleset: Mode::Osu,
                    scoring_type: ScoringType::ScoreV2,
                    team_type: TeamType::HeadToHead,
                    mods: 0,
                    game_id: 0,
                    start_time: Default::default(),
                    end_time: None,
                    beatmap: None,
                    match_scores: vec![
                        MatchScore {
                            player_id: 0,
                            team: 0,
                            score: 525001,
                            enabled_mods: None,
                            misses: 0,
                            accuracy_standard: 100.0,
                            accuracy_taiko: 0.0,
                            accuracy_catch: 0.0,
                            accuracy_mania: 0.0
                        },
                        MatchScore {
                            player_id: 1,
                            team: 0,
                            score: 525000,
                            enabled_mods: None,
                            misses: 0,
                            accuracy_standard: 100.0,
                            accuracy_taiko: 0.0,
                            accuracy_catch: 0.0,
                            accuracy_mania: 0.0
                        },
                    ]
                },
                // Game 2: Player 1 wins
                Game {
                    id: 1,
                    ruleset: Mode::Osu,
                    scoring_type: ScoringType::ScoreV2,
                    team_type: TeamType::HeadToHead,
                    mods: 0,
                    game_id: 1,
                    start_time: Default::default(),
                    end_time: None,
                    beatmap: None,
                    match_scores: vec![
                        MatchScore {
                            player_id: 0,
                            team: 0,
                            score: 525000,
                            enabled_mods: None,
                            misses: 0,
                            accuracy_standard: 100.0,
                            accuracy_taiko: 0.0,
                            accuracy_catch: 0.0,
                            accuracy_mania: 0.0
                        },
                        MatchScore {
                            player_id: 1,
                            team: 0,
                            score: 525001,
                            enabled_mods: None,
                            misses: 0,
                            accuracy_standard: 100.0,
                            accuracy_taiko: 0.0,
                            accuracy_catch: 0.0,
                            accuracy_mania: 0.0
                        },
                    ]
                },
            ]
        };

        let expected_mwr = MatchWinRecord {
            match_id: 12,
            loser_roster: vec![0],
            winner_roster: vec![1],
            loser_points: 1,
            winner_points: 1,
            winner_team: None,
            loser_team: None,
            match_type: Some(MatchType::HeadToHead as i32)
        };

        let (actual_mwr, actual_gwrs) = calculate_match_win_records(&vec![match_data]);

        assert_eq!(actual_mwr.len(), 1);
        assert_eq!(actual_gwrs.len(), 2);

        // Assert all is equal besides the roster (order does not matter in a tie)
        assert_eq!(actual_mwr[0].match_id, expected_mwr.match_id);
        assert_eq!(actual_mwr[0].loser_points, expected_mwr.loser_points);
        assert_eq!(actual_mwr[0].winner_points, expected_mwr.winner_points);
        assert_eq!(actual_mwr[0].winner_team, expected_mwr.winner_team);
        assert_eq!(actual_mwr[0].loser_team, expected_mwr.loser_team);
        assert_eq!(actual_mwr[0].match_type, expected_mwr.match_type);
    }

    #[test]
    fn test_player_match_stats() {
        let matches = vec![Match {
            id: 1,
            match_id: 123,
            name: Some("Osu game".to_owned()),
            mode: Mode::Osu,
            start_time: Some(Utc::now().with_timezone(&FixedOffset::east_opt(0).unwrap())),
            end_time: None,
            games: vec![
                // Game 1:
                // - Player 1: 100000
                // - Player 2: 1000000
                //
                // - P1 acc: 100.0
                // - P2 acc: 100.0
                //
                // - P1 misses: 1
                // - P2 misses: 0
                //
                // - P1 placing: 2
                // - P2 placing: 1
                Game {
                    id: 123,
                    ruleset: Mode::Osu,
                    scoring_type: ScoringType::Score,
                    team_type: TeamType::TeamVs,
                    mods: 0,
                    game_id: 456,
                    start_time: Utc::now().with_timezone(&FixedOffset::east_opt(0).unwrap()),
                    end_time: None,
                    beatmap: None,
                    match_scores: vec![
                        MatchScore {
                            player_id: 1,
                            team: 1,
                            score: 100000,
                            enabled_mods: Some(0),
                            misses: 1,
                            accuracy_standard: 100.0,
                            accuracy_taiko: 100.0,
                            accuracy_catch: 100.0,
                            accuracy_mania: 100.0
                        },
                        MatchScore {
                            player_id: 2,
                            team: 2,
                            score: 1000000,
                            enabled_mods: Some(0),
                            misses: 0,
                            accuracy_standard: 100.0,
                            accuracy_taiko: 100.0,
                            accuracy_catch: 100.0,
                            accuracy_mania: 100.0
                        },
                    ]
                },
                // Game 2:
                // - Player 1: 200000
                // - Player 2: 500000
                //
                // - P1 acc: 90.0
                // - P2 acc: 95.0
                //
                // - P1 misses: 1
                // - P2 misses: 3
                //
                // - P1 placing: 2
                // - P2 placing: 1
                Game {
                    id: 2,
                    ruleset: Mode::Osu,
                    scoring_type: ScoringType::Score,
                    team_type: TeamType::TeamVs,
                    mods: 0,
                    game_id: 457,
                    start_time: Utc::now().with_timezone(&FixedOffset::east_opt(0).unwrap()),
                    end_time: None,
                    beatmap: None,
                    match_scores: vec![
                        MatchScore {
                            player_id: 1,
                            team: 1,
                            score: 200000,
                            enabled_mods: Some(0),
                            misses: 1,
                            accuracy_standard: 90.0,
                            accuracy_taiko: 100.0,
                            accuracy_catch: 100.0,
                            accuracy_mania: 100.0
                        },
                        MatchScore {
                            player_id: 2,
                            team: 2,
                            score: 500000,
                            enabled_mods: Some(0),
                            misses: 3,
                            accuracy_standard: 95.0,
                            accuracy_taiko: 100.0,
                            accuracy_catch: 100.0,
                            accuracy_mania: 100.0
                        },
                    ]
                },
                // Game 3:
                //
                // - Player 1: 230210
                // - Player 2: 300000
                //
                // - P1 acc: 80.0
                // - P2 acc: 85.0
                //
                // - P1 misses: 12
                // - P2 misses: 7
                //
                // - P1 placing: 2
                // - P2 placing: 1
                Game {
                    id: 3,
                    ruleset: Mode::Osu,
                    scoring_type: ScoringType::Score,
                    team_type: TeamType::TeamVs,
                    mods: 0,
                    game_id: 458,
                    start_time: Utc::now().with_timezone(&FixedOffset::east_opt(0).unwrap()),
                    end_time: None,
                    beatmap: None,
                    match_scores: vec![
                        MatchScore {
                            player_id: 1,
                            team: 1,
                            score: 230210,
                            enabled_mods: Some(0),
                            misses: 12,
                            accuracy_standard: 80.0,
                            accuracy_taiko: 100.0,
                            accuracy_catch: 100.0,
                            accuracy_mania: 100.0
                        },
                        MatchScore {
                            player_id: 2,
                            team: 2,
                            score: 300000,
                            enabled_mods: Some(0),
                            misses: 7,
                            accuracy_standard: 85.0,
                            accuracy_taiko: 100.0,
                            accuracy_catch: 100.0,
                            accuracy_mania: 100.0
                        },
                    ]
                },
                // Game 4:
                //
                // - Player 1: 1000000
                // - Player 2: 100000
                //
                // - P1 acc: 100.0
                // - P2 acc: 86.0
                //
                // - P1 misses: 0
                // - P2 misses: 5
                //
                // - P1 placing: 1
                // - P2 placing: 2
                Game {
                    id: 4,
                    ruleset: Mode::Osu,
                    scoring_type: ScoringType::Score,
                    team_type: TeamType::TeamVs,
                    mods: 0,
                    game_id: 459,
                    start_time: Utc::now().with_timezone(&FixedOffset::east_opt(0).unwrap()),
                    end_time: None,
                    beatmap: None,
                    match_scores: vec![
                        MatchScore {
                            player_id: 1,
                            team: 1,
                            score: 1000000,
                            enabled_mods: Some(0),
                            misses: 0,
                            accuracy_standard: 100.0,
                            accuracy_taiko: 100.0,
                            accuracy_catch: 100.0,
                            accuracy_mania: 100.0
                        },
                        MatchScore {
                            player_id: 2,
                            team: 2,
                            score: 100000,
                            enabled_mods: Some(0),
                            misses: 5,
                            accuracy_standard: 86.0,
                            accuracy_taiko: 100.0,
                            accuracy_catch: 100.0,
                            accuracy_mania: 100.0
                        },
                    ]
                },
            ]
        }];

        let expected_p1 = PlayerMatchStats {
            player_id: 1,
            match_id: 1,
            won: false,
            average_score: 382552.5,
            average_misses: 3.5,
            average_accuracy: 92.5,
            average_placement: 1.75,
            games_won: 1,
            games_lost: 3,
            games_played: 4,
            teammate_ids: vec![],
            opponent_ids: vec![2]
        };

        let expected_p2 = PlayerMatchStats {
            player_id: 2,
            match_id: 1,
            won: true,
            average_score: 475000.0,
            average_misses: 3.75,
            average_accuracy: 91.5,
            average_placement: 1.25,
            games_won: 3,
            games_lost: 1,
            games_played: 4,
            teammate_ids: vec![],
            opponent_ids: vec![1]
        };

        let results = player_match_stats(&matches);

        let r_1 = results.iter().find(|x| x.player_id == 1).unwrap();
        let r_2 = results.iter().find(|x| x.player_id == 2).unwrap();

        assert_eq!(results.len(), 2);
        assert_eq!(*r_1, expected_p1);
        assert_eq!(*r_2, expected_p2);
    }
}<|MERGE_RESOLUTION|>--- conflicted
+++ resolved
@@ -1,13 +1,8 @@
 use std::{
     cmp::Ordering,
     collections::{HashMap, HashSet},
-<<<<<<< HEAD
     ops::Index,
     thread
-=======
-    iter::Sum,
-    ops::Index
->>>>>>> 588aac87
 };
 
 use chrono::Utc;
@@ -544,7 +539,6 @@
     (mwrs, gwrs_final)
 }
 
-<<<<<<< HEAD
 fn match_win_record_from_game_win_records(
     match_id: i32,
     game_win_records: &[GameWinRecord],
@@ -586,31 +580,6 @@
                 winner_team_nums.push(gwr.winner_team);
                 loser_team_nums.push(gwr.loser_team);
             }
-=======
-fn match_win_record_from_game_win_records(match_id: i32, game_win_records: &[GameWinRecord]) -> MatchWinRecord {
-    let mut red_roster = Vec::new(); // Winner of head to head or team red
-    let mut blue_roster = Vec::new(); // Loser of head to head or team blue
-
-    let mut red_points = 0; // Winner of head to head or team red
-    let mut blue_points = 0; // Loser of head to head or team blue
-
-    let mut count_h2h = 0;
-    let mut count_teamvs = 0;
-
-    for gwr in game_win_records {
-        if gwr.winner_team == 0 {
-            count_h2h += 1;
-        } else {
-            count_teamvs += 1;
-        }
-    }
-
-    let match_type = if count_h2h > count_teamvs {
-        MatchType::HeadToHead
-    } else {
-        MatchType::Team
-    };
->>>>>>> 588aac87
 
             if winner_team_nums.is_empty() || loser_team_nums.is_empty() {
                 panic!("Winner or loser team nums are empty: {:?} {:?}", match_id, game_win_records);
@@ -649,24 +618,15 @@
         false => {
             // Head to head
 
-<<<<<<< HEAD
             // Identify winning player
             let mut winner_ids: Vec<i32> = Vec::new();
             let mut loser_ids: Vec<i32> = Vec::new();
-=======
-                // Set the winner to team red
-                if red_roster.is_empty() {
-                    red_roster = gwr.winners.clone();
-                    blue_roster = gwr.losers.clone();
-                }
->>>>>>> 588aac87
 
             for gwr in game_win_records {
                 winner_ids.extend(gwr.winners.clone());
                 loser_ids.extend(gwr.losers.clone());
             }
 
-<<<<<<< HEAD
             // Identify the winner
             let winner_id = mode(&winner_ids).unwrap();
             let loser_id = mode(&loser_ids).unwrap();
@@ -704,39 +664,6 @@
 
 fn mode(numbers: &[i32]) -> Option<i32> {
     let mut count = HashMap::new();
-=======
-    let (mut winner_team, mut loser_team) = match red_points.cmp(&blue_points) {
-        Ordering::Greater => (Some(RED_TEAM_ID), Some(BLUE_TEAM_ID)),
-        Ordering::Less => (Some(BLUE_TEAM_ID), Some(RED_TEAM_ID)),
-        Ordering::Equal => {
-            return MatchWinRecord {
-                match_id,
-                loser_roster: blue_roster,
-                winner_roster: red_roster,
-                winner_points: red_points,
-                loser_points: blue_points,
-                winner_team: None,
-                loser_team: None,
-                match_type: Some(match_type)
-            };
-        }
-    };
-
-    // Identify winning & losing rosters. If tie, default to red.
-    // In a head to head, the winning player is always red.
-
-    let (winner_roster, loser_roster) = match (winner_team, loser_team) {
-        (Some(RED_TEAM_ID), Some(BLUE_TEAM_ID)) => (red_roster, blue_roster),
-        (Some(BLUE_TEAM_ID), Some(RED_TEAM_ID)) => (blue_roster, red_roster),
-        _ => panic!("Winner and loser teams should only contain RED and BLUE team ids") /* Safe to panic here because that's obviously programmer mistake */
-    };
-
-    let (winner_points, loser_points) = match (winner_team, loser_team) {
-        (Some(RED_TEAM_ID), Some(BLUE_TEAM_ID)) => (red_points, blue_points),
-        (Some(BLUE_TEAM_ID), Some(RED_TEAM_ID)) => (blue_points, red_points),
-        _ => panic!("Winner and loser teams should only contain RED and BLUE team ids") /* Safe to panic here because that's obviously programmer mistake */
-    };
->>>>>>> 588aac87
 
     for number in numbers {
         *count.entry(*number).or_insert(0) += 1;
