use chrono::{DateTime, FixedOffset};
use serde::{Deserialize, Serialize};

use crate::model::structures::{mode::Mode, scoring_type::ScoringType, team_type::TeamType};

#[derive(Debug, Serialize, Deserialize)]
#[serde(rename_all = "camelCase")]
pub struct OAuthResponse {
    #[serde(rename = "accessToken")]
    pub token: String,

    #[serde(rename = "refreshToken")]
    pub refresh_token: String,

    /// Expire time in seconds
    #[serde(rename = "accessExpiration")]
<<<<<<< HEAD
    pub expire_in: u32,
=======
    pub expire_in: u64
>>>>>>> c2e300ad
}

#[derive(Debug, Clone, Serialize, Deserialize)]
#[serde(rename_all = "camelCase")]
pub struct RatingAdjustment {
    pub player_id: i32,
    pub mode: Mode,
    pub rating_adjustment_amount: f64,
    pub volatility_adjustment_amount: f64,
    pub rating_before: f64,
    pub rating_after: f64,
    pub volatility_before: f64,
    pub volatility_after: f64,
    pub rating_adjustment_type: i32,
    pub timestamp: DateTime<FixedOffset>,
}

#[derive(Debug, Serialize, Deserialize)]
#[serde(rename_all = "camelCase")]
pub struct PlayerMatchStats {
    pub player_id: i32,
    pub match_id: i32,
    pub won: bool,
    pub average_score: i32,
    pub average_misses: f64,
    pub average_accuracy: f64,
    pub average_placement: f64,
    pub games_won: i32,
    pub games_lost: i32,
    pub games_played: i32,
    pub teammate_ids: Vec<i32>,
    pub opponent_ids: Vec<i32>,
}

#[derive(Debug, Serialize, Deserialize)]
#[serde(rename_all = "camelCase")]
pub struct MatchRatingStats {
    pub player_id: i32,
    pub match_id: i32,
    pub match_cost: f64,
    pub rating_before: f64,
    pub rating_after: f64,
    pub rating_change: f64,
    pub volatility_before: f64,
    pub volatility_after: f64,
    pub volatility_change: f64,
    pub global_rank_before: i32,
    pub global_rank_after: i32,
    pub global_rank_change: i32,
    pub country_rank_before: i32,
    pub country_rank_after: i32,
    pub country_rank_change: i32,
    pub percentile_before: f64,
    pub percentile_after: f64,
    pub percentile_change: f64,
    pub average_teammate_rating: Option<f64>,
    pub average_opponent_rating: Option<f64>,
}

#[derive(Debug, Serialize, Deserialize)]
#[serde(rename_all = "camelCase")]
pub struct BaseStatsPost {
    pub player_id: i32,
    pub match_cost_average: f64,
    pub rating: f64,
    pub volatility: f64,
    pub mode: i32,
    pub percentile: f64,
    pub global_rank: i32,
    pub country_rank: i32,
}

#[derive(Debug, Serialize, Deserialize)]
#[serde(rename_all = "camelCase")]
pub struct GameWinRecord {
    pub game_id: i32,
    pub winners: Vec<i32>,
    pub losers: Vec<i32>,
    pub winner_team: i32,
    pub loser_team: i32,
}

#[derive(Debug, Serialize, Deserialize)]
#[serde(rename_all = "camelCase")]
pub struct MatchWinRecord {
    pub match_id: i32,
    pub team_blue: Vec<i32>,
    pub team_red: Vec<i32>,
    pub blue_points: i32,
    pub red_points: i32,
    pub winner_team: Option<i32>,
    pub loser_team: Option<i32>,
    pub match_type: Option<i32>,
}

#[derive(Debug, Serialize, Deserialize)]
#[serde(rename_all = "camelCase")]
pub struct Match {
    pub id: i32,
    pub match_id: i64,
    pub name: Option<String>,
    pub mode: Mode,
    pub start_time: Option<DateTime<FixedOffset>>,
    pub end_time: Option<DateTime<FixedOffset>>,
    pub games: Vec<Game>,
}

#[derive(Debug, Serialize, Deserialize)]
#[serde(rename_all = "camelCase")]
pub struct MatchIdMapping {
    pub id: i32,
    pub osu_match_id: i64,
}

#[derive(Debug, Serialize, Deserialize)]
#[serde(rename_all = "camelCase")]
pub struct Game {
    pub id: i32,
    pub play_mode: Mode,
    pub scoring_type: ScoringType,
    pub team_type: TeamType,
    pub mods: i32,
    pub game_id: i64,
    pub start_time: DateTime<FixedOffset>,
    pub end_time: Option<DateTime<FixedOffset>>,
    pub beatmap: Option<Beatmap>,
    pub match_scores: Vec<MatchScore>,
}

#[derive(Debug, Clone, Serialize, Deserialize)]
#[serde(rename_all = "camelCase")]
pub struct MatchScore {
    pub player_id: i32,
    pub team: i32,
    pub score: i64,
    pub enabled_mods: Option<i32>,
    pub misses: i32,
    pub accuracy_standard: f64,
    pub accuracy_taiko: f64,
    pub accuracy_catch: f64,
    pub accuracy_mania: f64,
}

#[derive(Debug, Serialize, Deserialize, Clone)]
#[serde(rename_all = "camelCase")]
pub struct Beatmap {
    pub artist: String,
    pub beatmap_id: i64,
    pub bpm: Option<f64>,
    pub mapper_id: i64,
    pub mapper_name: String,
    pub sr: f64,
    pub cs: f64,
    pub ar: f64,
    pub hp: f64,
    pub od: f64,
    pub drain_time: f64,
    pub length: f64,
    pub title: String,
    pub diff_name: Option<String>,
}

#[derive(Debug, Serialize, Deserialize, Clone)]
#[serde(rename_all = "camelCase")]
pub struct Player {
    pub id: i32,
    pub osu_id: i64,
    pub rank_standard: Option<i32>,
    pub rank_taiko: Option<i32>,
    pub rank_catch: Option<i32>,
    pub rank_mania: Option<i32>,
    pub earliest_osu_global_rank: Option<i32>,
    pub earliest_osu_global_rank_date: Option<DateTime<FixedOffset>>,
    pub earliest_taiko_global_rank: Option<i32>,
    pub earliest_taiko_global_rank_date: Option<DateTime<FixedOffset>>,
    pub earliest_catch_global_rank: Option<i32>,
    pub earliest_catch_global_rank_date: Option<DateTime<FixedOffset>>,
    pub earliest_mania_global_rank: Option<i32>,
    pub earliest_mania_global_rank_date: Option<DateTime<FixedOffset>>,
    pub username: Option<String>,
    pub country: Option<String>,
}<|MERGE_RESOLUTION|>--- conflicted
+++ resolved
@@ -14,11 +14,7 @@
 
     /// Expire time in seconds
     #[serde(rename = "accessExpiration")]
-<<<<<<< HEAD
-    pub expire_in: u32,
-=======
     pub expire_in: u64
->>>>>>> c2e300ad
 }
 
 #[derive(Debug, Clone, Serialize, Deserialize)]
