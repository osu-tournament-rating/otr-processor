--- conflicted
+++ resolved
@@ -5,10 +5,6 @@
 
 #[derive(Debug, Serialize, Deserialize)]
 #[serde(rename_all = "camelCase")]
-<<<<<<< HEAD
-pub struct LoginResponse {
-    pub token: String,
-=======
 pub struct OAuthResponse {
     #[serde(rename = "accessToken")]
     pub token: String,
@@ -19,14 +15,13 @@
     /// Expire time in seconds
     #[serde(rename = "accessExpiration")]
     pub expire_in: u32
->>>>>>> edd53ad7
 }
 
-#[derive(Debug, Clone, Serialize, Deserialize)]
+#[derive(Debug, Serialize, Deserialize)]
 #[serde(rename_all = "camelCase")]
 pub struct RatingAdjustment {
     pub player_id: i32,
-    pub mode: Mode,
+    pub mode: i32,
     pub rating_adjustment_amount: f64,
     pub volatility_adjustment_amount: f64,
     pub rating_before: f64,
@@ -131,7 +126,7 @@
 #[serde(rename_all = "camelCase")]
 pub struct MatchIdMapping {
     pub id: i32,
-    pub osu_match_id: i64,
+    pub osu_match_id: i64
 }
 
 #[derive(Debug, Serialize, Deserialize)]
@@ -149,7 +144,7 @@
     pub match_scores: Vec<MatchScore>
 }
 
-#[derive(Debug, Clone, Copy, Serialize, Deserialize)]
+#[derive(Debug, Serialize, Deserialize)]
 #[serde(rename_all = "camelCase")]
 pub struct MatchScore {
     pub player_id: i32,
@@ -200,9 +195,5 @@
     pub earliest_mania_global_rank: Option<i32>,
     pub earliest_mania_global_rank_date: Option<DateTime<FixedOffset>>,
     pub username: Option<String>,
-<<<<<<< HEAD
-    pub country: Option<String>,
-=======
     pub country: Option<String>
->>>>>>> edd53ad7
 }