--- conflicted
+++ resolved
@@ -3,16 +3,11 @@
 use std::{sync::Arc, time::Duration};
 
 use crate::{
-<<<<<<< HEAD
-    api::api_structs::{Match, MatchIdMapping, OAuthResponse, Player, PlayerCountryMapping, RatingAdjustment},
-    utils::progress_utils::{indeterminate_bar, progress_bar}
-=======
     api::api_structs::{
         BaseStats, GameWinRecord, Match, MatchIdMapping, MatchRatingStats, MatchWinRecord, OAuthResponse, Player,
         PlayerCountryMapping, PlayerMatchStats, RatingAdjustment
     },
-    utils::progress_utils::progress_bar
->>>>>>> 109f7d50
+    utils::progress_utils::{indeterminate_bar, progress_bar}
 };
 use reqwest::{
     header::{AUTHORIZATION, CONTENT_TYPE},
@@ -297,17 +292,6 @@
 
         self.make_request(Method::GET, &link).await
     }
-<<<<<<< HEAD
-
-    /// Post rating adjustments
-    pub async fn post_adjustments(&self, adjustments: &[RatingAdjustment]) -> Result<(), Error> {
-        let link = "/v1/stats/ratingadjustments";
-
-        self.make_request_with_body::<(), &[RatingAdjustment]>(Method::POST, link, Some(adjustments))
-            .await
-    }
-=======
->>>>>>> 109f7d50
 
     /// Get list of players
     pub async fn get_players(&self) -> Result<Vec<Player>, Error> {
@@ -433,14 +417,10 @@
     use async_once_cell::OnceCell;
     use chrono::{FixedOffset, Utc};
 
-<<<<<<< HEAD
-    use crate::{api::OtrApiClient, model::structures::ruleset::Ruleset};
-=======
     use crate::{
         api::OtrApiClient,
-        model::structures::{match_type::MatchType, mode::Mode}
+        model::structures::{match_type::MatchType, ruleset::Ruleset}
     };
->>>>>>> 109f7d50
 
     static API_INSTANCE: OnceCell<OtrApiClient> = OnceCell::new();
 
@@ -482,29 +462,6 @@
 
         assert!(!result.is_empty())
     }
-
-    #[tokio::test]
-    async fn test_api_client_get_matches() {
-        let api = get_api().await;
-
-        let match_ids = api.get_match_ids(Some(10)).await.unwrap();
-
-        assert_eq!(match_ids.len(), 10);
-
-        let result = api.get_matches(&match_ids, 250).await.unwrap();
-
-        assert_eq!(result.len(), match_ids.len())
-    }
-
-    #[tokio::test]
-    async fn test_api_get_match_id_mapping() {
-        let api = get_api().await;
-
-        let result = api.get_match_id_mapping().await.unwrap();
-
-        assert!(!result.is_empty())
-    }
-
     #[tokio::test]
     async fn test_api_client_post_rating_adjustments() {
         let api = get_api().await;
@@ -531,11 +488,6 @@
     async fn test_api_client_post_player_match_stats() {
         let api = get_api().await;
 
-<<<<<<< HEAD
-        let result = api.get_matches(1, 5).await.unwrap();
-
-        assert_eq!(result.count as usize, result.results.len())
-=======
         let payload = vec![PlayerMatchStats {
             player_id: 440,
             match_id: 1,
@@ -594,7 +546,7 @@
 
         let payload = vec![BaseStats {
             player_id: 440,
-            mode: Mode::Osu,
+            mode: Ruleset::Osu,
             rating: 1302.7,
             volatility: 98.2,
             global_rank: 730,
@@ -607,9 +559,19 @@
     }
 
     #[tokio::test]
+    async fn test_api_client_get_matches() {
+        let api = get_api().await;
+
+        let result = api.get_matches(1, 5).await.unwrap();
+
+        assert_eq!(result.count as usize, result.results.len())
+    }
+
+    #[tokio::test]
     async fn test_api_client_post_game_win_records() {
         let api = get_api().await;
 
+        let result = api.get_matches(1, 5).await.unwrap();
         let payload = vec![GameWinRecord {
             game_id: 450905,
             winners: vec![440],
@@ -621,7 +583,6 @@
         api.post_game_win_records(&payload)
             .await
             .expect("Failed to POST game win records");
->>>>>>> 109f7d50
     }
 
     #[tokio::test]
